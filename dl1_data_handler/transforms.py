import numpy as np
import itertools
from .processor import Transform

<<<<<<< HEAD
class ShowerPrimaryIDToParticleType(Transform):
=======

class ShowerPrimaryIDToClassLabel(Transform):
>>>>>>> 44146c75

    def __init__(self, class_label_name='class_label'):
        super().__init__()
        self.shower_primary_id_to_class = {
            0: 1,  # gamma
            101: 0  # proton
        }
        self.name = class_label_name
        self.dtype = np.dtype('int8')

    def describe(self, description):
        self.description = [
            {**des, 'name': self.name, 'dtype': self.dtype}
            if des['name'] == 'shower_primary_id'
            else des for des in description]
        return self.description

    def __call__(self, example):
        for i, (arr, des) in enumerate(zip(example, self.description)):
            if des['name'] == self.name:
                particletype = np.array(
                    self.shower_primary_id_to_class[arr.tolist()],
                    dtype=self.dtype)
                example[i] = particletype
        return example


class NormalizeTelescopePositions(Transform):

    def __init__(self, norm_x=1.0, norm_y=1.0, norm_z=1.0):
        super().__init__()
        self.norms = {'x': norm_x, 'y': norm_y, 'z': norm_z}

    def transform(self, example):
        for i, (arr, des) in enumerate(zip(example, self.description)):
            if des['base_name'] in self.norms:
                normed_pos = arr / self.norms[des['base_name']]
                example[i] = np.array(normed_pos, dtype=des['dtype'])
        return example

class MCEnergyToEnergy(Transform):
    def __init__(self):
          super().__init__()
          self.name = 'energy'
          self.dtype = np.dtype('float32')
          self.unit = 'TeV'

    def describe(self, description):
        self.description = [
            {**des, 'name': self.name, 'dtype': self.dtype, 'unit': self.unit}
            if des['name'] == 'mc_energy'
            else des for des in description]
        return self.description

class MCEnergyInLog(Transform):

    def describe(self, description):
        self.description = description
        for des in self.description:
            if des['base_name'] == 'mc_energy':
                des['unit'] = 'log(TeV)'
        return self.description

    def __call__(self, example):
        for i, (val, des) in enumerate(zip(example, self.description)):
            if des['base_name'] == 'mc_energy':
                example[i] = np.log10(val)
        return example

class MCEnergyToEnergyInLog(Transform):
    def __init__(self):
          super().__init__()
          self.name = 'energy'
          self.dtype = np.dtype('float32')
          self.unit = 'log(TeV)'

    def describe(self, description):
        self.description = [
            {**des, 'name': self.name, 'dtype': self.dtype, 'unit': self.unit}
            if des['name'] == 'mc_energy'
            else des for des in description]
        return self.description

    def __call__(self, example):
        for i, (val, des) in enumerate(zip(example, self.description)):
            if des['base_name'] == 'mc_energy':
                example[i] = np.log10(val)
        return example

class AltAzToDeltaAltAzDirection(Transform):

    def __init__(self):
        super().__init__()
        self.name = 'deltaAltAz_direction'
        self.base_name = 'direction'
        self.shape = (2)
        self.dtype = np.dtype('float32')
        self.unit = 'rad'
        self.tel_pointing = np.array([0.0, 0.0], dtype=np.float32)

    def describe(self, description):
        self.description = description
        self.description.append(
            {
                'name': self.base_name,
                'tel_type': None,
                'base_name': self.base_name,
                'shape': self.shape,
                'dtype': self.dtype,
                'unit': self.unit
                }
            )
        return self.description

    def set_tel_pointing(self, tel_pointing):
        self.tel_pointing = tel_pointing
        return

    def __call__(self, example):
        for i, (val, des) in enumerate(itertools.zip_longest(example, self.description)):
            if des['base_name'] == 'alt':
                alt = example[i] - self.tel_pointing[1]
            elif des['base_name'] == 'az':
                az = example[i] - self.tel_pointing[0]
            elif des['base_name'] == self.base_name:
                example.append(np.array([alt,az]))
        return example

class AltAzToDirection(Transform):

    def __init__(self):
        super().__init__()
        self.name = 'direction'
        self.shape = (2)
        self.dtype = np.dtype('float32')
        self.unit = 'rad'

    def describe(self, description):
        self.description = description
        self.description.append(
            {
                'name': self.name,
                'tel_type': None,
                'base_name': self.name,
                'shape': self.shape,
                'dtype': self.dtype,
                'unit': self.unit
                }
            )
        return self.description

    def __call__(self, example):
        for i, (val, des) in enumerate(itertools.zip_longest(example, self.description)):
            if des['base_name'] == 'alt':
                alt = example[i]
            elif des['base_name'] == 'az':
                az = example[i]
            elif des['base_name'] == self.name:
                example.append(np.array([alt,az]))
        return example


class CoreXYInKm(Transform):

    def describe(self, description):
        self.description = description
        for des in self.description:
            if des['base_name'] in ['core_x', 'core_y']:
                des['unit'] = 'km'
        return self.description

    def __call__(self, example):
        for i, (val, des) in enumerate(zip(example, self.description)):
            if des['base_name'] in ['core_x', 'core_y']:
                example[i] = val / 1000
        return example


class CoreXYToImpactInKm(Transform):

    def __init__(self):
        super().__init__()
        self.name = 'impact'
        self.shape = (2)
        self.dtype = np.dtype('float32')
        self.unit = 'km'

    def describe(self, description):
        self.description = description
        self.description.append(
            {
                'name': self.name,
                'tel_type': None,
                'base_name': self.name,
                'shape': self.shape,
                'dtype': self.dtype,
                'unit': self.unit
                }
            )
        return self.description

    def __call__(self, example):
        for i, (val, des) in enumerate(itertools.zip_longest(example, self.description)):
            if des['base_name'] == 'core_x':
                example[i] = val / 1000
                core_x_km = example[i]
            elif des['base_name'] == 'core_y':
                example[i] = val / 1000
                core_y_km = example[i]
            elif des['base_name'] == self.name:
                example.append(np.array([core_x_km,core_y_km]))
        return example


class XmaxInKm(Transform):

    def describe(self, description):
        self.description = description
        for des in self.description:
            if des['base_name'] == 'x_max':
                des['unit'] = 'km'
        return self.description

    def __call__(self, example):
        for i, (val, des) in enumerate(zip(example, self.description)):
            if des['base_name'] == 'x_max':
                example[i] = val / 1000
        return example
        
class XmaxToShowerMaximumInKm(Transform):
    def __init__(self):
          super().__init__()
          self.name = 'showermaximum'
          self.dtype = np.dtype('float32')
          self.unit = 'km'
          
    def describe(self, description):
        self.description = [
            {**des, 'name': self.name, 'dtype': self.dtype, 'unit': self.unit}
            if des['name'] == 'showermaximum'
            else des for des in description]
        return self.description

    def __call__(self, example):
        for i, (val, des) in enumerate(zip(example, self.description)):
            if des['base_name'] == 'showermaximum':
                example[i] = val / 1000
        return example


class HfirstIntInKm(Transform):

    def describe(self, description):
        self.description = description
        for des in self.description:
            if des['base_name'] == 'h_first_int':
                des['unit'] = 'km'
        return self.description

    def __call__(self, example):
        for i, (val, des) in enumerate(zip(example, self.description)):
            if des['base_name'] == 'h_first_int':
                example[i] = val / 1000
        return example


class TelescopePositionInKm(Transform):

    def describe(self, description):
        self.description = description
        for des in self.description:
            if des['base_name'] in ['x', 'y', 'z']:
                des['unit'] = 'km'
        return self.description

    def __call__(self, example):
        for i, (val, des) in enumerate(zip(example, self.description)):
            if des['base_name'] in ['x', 'y', 'z']:
                example[i] = val / 1000
        return example


class DataForGammaLearn(Transform):

    def __init__(self):
        super().__init__()
        self.mc_infos = ['mc_energy', 'core_x', 'core_y', 'alt', 'az', 'shower_primary_id', 'x_max', 'h_first_int']
        self.array_infos = ['x', 'y', 'z']

    def describe(self, description):
        self.description = description
        label_description = []
        for des in self.description:
            if des['base_name'] in self.mc_infos:
                label_description.append(des['base_name'])
        if len(label_description) > 0:
            self.description.append({'name': 'label',
                                     'tel_type': None,
                                     'base_name': 'label',
                                     'shape': None,
                                     'dtype': None,
                                     'label_description': label_description})
        return self.description

    def __call__(self, example):
        image = None
        mc_energy = None
        labels = []
        array = []
        for i, (val, des) in enumerate(zip(example, self.description)):
            if des['base_name'] == 'image':
                image = val.T
            elif des['base_name'] in self.mc_infos:
                if des['name'] == 'class_label':
                    val = val.astype(np.float32)
                labels.append(val)
                if des['base_name'] == 'mc_energy':
                    mc_energy = val
            elif des['base_name'] in self.array_infos:
                array.append(val)
        sample = {'image': image}
        if len(labels) > 0:
            sample['label'] = np.stack(labels)
        if mc_energy is not None:
            sample['mc_energy'] = mc_energy
        if len(array) > 0:
            sample['telescope'] = np.stack(array)
        return sample
<|MERGE_RESOLUTION|>--- conflicted
+++ resolved
@@ -2,12 +2,8 @@
 import itertools
 from .processor import Transform
 
-<<<<<<< HEAD
-class ShowerPrimaryIDToParticleType(Transform):
-=======
 
 class ShowerPrimaryIDToClassLabel(Transform):
->>>>>>> 44146c75
 
     def __init__(self, class_label_name='class_label'):
         super().__init__()
