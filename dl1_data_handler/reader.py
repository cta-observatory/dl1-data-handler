from collections import Counter, OrderedDict
import random
import threading
import numpy as np
import pandas as pd
import tables

from dl1_data_handler.image_mapper import ImageMapper
from dl1_data_handler.processor import DL1DataProcessor

import astropy.units as u

# from astropy import table
from astropy.table import (
    Table,
    join,  # let us merge tables horizontally
    vstack,  # and vertically
)

__all__ = ["DL1DataReader", "DL1DataReaderSTAGE1", "DL1DataReaderDL1DH"]

split_datasets_by_tel_types = {
    "/simulation/event/telescope/images/LST_LST_LSTCam",
    "/simulation/event/telescope/images/MST_MST_FlashCam",
    "/simulation/event/telescope/images/MST_MST_NectarCam",
    "/simulation/event/telescope/images/SST_ASTRI_CHEC",
    "/dl1/event/telescope/images/LST_LST_LSTCam",
    "/dl1/event/telescope/images/MST_MST_FlashCam",
    "/dl1/event/telescope/images/MST_MST_NectarCam",
    "/dl1/event/telescope/images/SST_ASTRI_CHEC",
    "/simulation/event/telescope/parameters/LST_LST_LSTCam",
    "/simulation/event/telescope/parameters/MST_MST_FlashCam",
    "/simulation/event/telescope/parameters/MST_MST_NectarCam",
    "/simulation/event/telescope/parameters/SST_ASTRI_CHEC",
    "/dl1/event/telescope/parameters/LST_LST_LSTCam",
    "/dl1/event/telescope/parameters/MST_MST_FlashCam",
    "/dl1/event/telescope/parameters/MST_MST_NectarCam",
    "/dl1/event/telescope/parameters/SST_ASTRI_CHEC",
}

lock = threading.Lock()


class DL1DataReader:
    def __init__(self, file_list, mode="mono", subarray_info=None, event_info=None):
        # Construct dict of filename:file_handle pairs
        self.files = OrderedDict()
        # Order the file_list
        file_list = np.sort(file_list)
        for filename in file_list:
            with lock:
                self.files[filename] = tables.open_file(filename, mode="r")

        # Save the user attributes for the first file
        self._v_attrs = self.files[list(self.files)[0]].root._v_attrs

        # Set class weights to None
        self.class_weight = None

        # Translate from CORSIKA shower primary ID to the particle name
        self.shower_primary_id_to_name = {
            0: "gamma",
            101: "proton",
            1: "electron",
            255: "hadron",
        }

        # Set data loading mode
        # Mono: single images of one telescope type
        # Stereo: events including multiple telescope types
        if mode in ["mono", "stereo"]:
            self.mode = mode
        else:
            raise ValueError(
                "Invalid mode selection '{}'. Valid options: "
                "'mono', 'stereo'".format(mode)
            )

        if subarray_info is None:
            subarray_info = []
        self.subarray_info = subarray_info

        if event_info is None:
            event_info = []
        self.event_info = event_info

    def _get_camera_type(self, tel_type):
        return tel_type.split("_")[-1]

    def __len__(self):
        return len(self.example_identifiers)

    def _construct_unprocessed_example_description(
        self, subarray_table, events_table=None
    ):
        """
        Construct example description (before preprocessing).

        Parameters
        ----------
            subarray_table (tables.Table): the table containing the subarray information
            events_table (tables.Table): the table containing the simulated events information
        """
        if self.mode == "mono":
            self.unprocessed_example_description = []
            if self.waveform is not None:
                if "first" in self.waveform_format:
                    self.unprocessed_example_description.append(
                        {
                            "name": "waveform",
                            "tel_type": self.tel_type,
                            "base_name": "waveform",
                            "shape": (
                                self.waveform_sequence_length,
                                self.image_mapper.image_shapes[
                                    self._get_camera_type(self.tel_type)
                                ][0],
                                self.image_mapper.image_shapes[
                                    self._get_camera_type(self.tel_type)
                                ][1],
                                1,
                            ),
                            "dtype": np.dtype(np.float16),
                        }
                    )
                if "last" in self.waveform_format:
                    self.unprocessed_example_description.append(
                        {
                            "name": "waveform",
                            "tel_type": self.tel_type,
                            "base_name": "waveform",
                            "shape": (
                                self.image_mapper.image_shapes[
                                    self._get_camera_type(self.tel_type)
                                ][0],
                                self.image_mapper.image_shapes[
                                    self._get_camera_type(self.tel_type)
                                ][1],
                                self.waveform_sequence_length,
                            ),
                            "dtype": np.dtype(np.float16),
                        }
                    )

            if self.image_channels is not None:
                self.unprocessed_example_description.append(
                    {
                        "name": "image",
                        "tel_type": self.tel_type,
                        "base_name": "image",
                        "shape": self.image_mapper.image_shapes[
                            self._get_camera_type(self.tel_type)
                        ],
                        "dtype": np.dtype(np.float32),
                    }
                )
            if self.parameter_list is not None:
                self.unprocessed_example_description.append(
                    {
                        "name": "parameters",
                        "tel_type": self.tel_type,
                        "base_name": "parameters",
                        "shape": ((1,) + (len(self.parameter_list),)),
                        "dtype": np.dtype(np.float32),
                    }
                )

            if self.pointing_mode == "divergent":
                self.unprocessed_example_description.append(
                    {
                        "name": "pointing",
                        "tel_type": self.tel_type,
                        "base_name": "pointing",
                        "shape": (2,),
                        "dtype": np.dtype(np.float32),
                    }
                )

            for col_name in self.subarray_info:
                col = subarray_table.cols._f_col(col_name)
                self.unprocessed_example_description.append(
                    {
                        "name": col_name,
                        "tel_type": self.tel_type,
                        "base_name": col_name,
                        "shape": (1,) + col.shape[1:],
                        "dtype": col.dtype,
                    }
                )

        elif self.mode == "stereo":
            self.unprocessed_example_description = []
            for tel_type in self.selected_telescopes:
                num_tels = len(self.selected_telescopes[tel_type])
                self.unprocessed_example_description.extend(
                    [
                        {
                            "name": tel_type + "_triggers",
                            "tel_type": tel_type,
                            "base_name": "triggers",
                            "shape": (num_tels,),
                            "dtype": np.dtype(np.int8),
                        }
                    ]
                )
                if self.waveform is not None:
                    if "first" in self.waveform_format:
                        self.unprocessed_example_description.append(
                            {
                                "name": tel_type + "_waveforms",
                                "tel_type": tel_type,
                                "base_name": "waveforms",
                                "shape": (
                                    num_tels,
                                    self.waveform_sequence_length,
                                    self.image_mapper.image_shapes[
                                        self._get_camera_type(tel_type)
                                    ][0],
                                    self.image_mapper.image_shapes[
                                        self._get_camera_type(tel_type)
                                    ][1],
                                    1,
                                ),
                                "dtype": np.dtype(np.float16),
                            }
                        )
                    if "last" in self.waveform_format:
                        self.unprocessed_example_description.append(
                            {
                                "name": tel_type + "_waveforms",
                                "tel_type": tel_type,
                                "base_name": "waveforms",
                                "shape": (
                                    num_tels,
                                    self.image_mapper.image_shapes[
                                        self._get_camera_type(tel_type)
                                    ][0],
                                    self.image_mapper.image_shapes[
                                        self._get_camera_type(tel_type)
                                    ][1],
                                    self.waveform_sequence_length,
                                ),
                                "dtype": np.dtype(np.float16),
                            }
                        )
                if self.image_channels is not None:
                    self.unprocessed_example_description.extend(
                        [
                            {
                                "name": tel_type + "_images",
                                "tel_type": tel_type,
                                "base_name": "images",
                                "shape": (
                                    (num_tels,)
                                    + self.image_mapper.image_shapes[
                                        self._get_camera_type(tel_type)
                                    ]
                                ),
                                "dtype": np.dtype(np.float32),
                            }
                        ]
                    )
                if self.parameter_list is not None:
                    self.unprocessed_example_description.extend(
                        [
                            {
                                "name": tel_type + "_parameters",
                                "tel_type": tel_type,
                                "base_name": "parameters",
                                "shape": ((num_tels,) + (len(self.parameter_list),)),
                                "dtype": np.dtype(np.float32),
                            }
                        ]
                    )

                if self.pointing_mode in ["divergent"]:
                    self.unprocessed_example_description.append(
                        {
                            "name": tel_type + "_pointings",
                            "tel_type": tel_type,
                            "base_name": "pointings",
                            "shape": (num_tels,) + (2,),
                            "dtype": np.dtype(np.float32),
                        }
                    )

                for col_name in self.subarray_info:
                    col = subarray_table.cols._f_col(col_name)
                    self.unprocessed_example_description.append(
                        {
                            "name": tel_type + "_" + col_name,
                            "tel_type": tel_type,
                            "base_name": col_name,
                            "shape": (num_tels,) + col.shape[1:],
                            "dtype": col.dtype,
                        }
                    )

        if self.pointing_mode == "subarray":
            self.unprocessed_example_description.append(
                {
                    "name": "pointing",
                    "tel_type": None,
                    "base_name": "pointing",
                    "shape": (2,),
                    "dtype": np.dtype(np.float32),
                }
            )

        # Add event info to description
        if self.process_type == "Simulation":
            for col_name in self.event_info:
                col = events_table.cols._f_col(col_name)
                self.unprocessed_example_description.append(
                    {
                        "name": col_name,
                        "tel_type": None,
                        "base_name": col_name,
                        "shape": col.shape[1:],
                        "dtype": col.dtype,
                    }
                )
        return

    def _construct_simulated_info(self, file, simulation_info, file_type="stage1"):
        """
        Construct the simulated_info from the DL1 hdf5 file for the pyIRF SimulatedEventsInfo table & GammaBoard.
        Parameters
        ----------
            file (hdf5 file): file containing the simulation information
            file_type (string): type of file (Valid option: 'stage1' or 'dl1dh')
            simulation_info (dict): dictionary of pyIRF simulation info

        Returns
        -------
        simulation_info (dict): updated dictionary of pyIRF simulation info

        """

        if file_type == "stage1":
            simulation_table = file.root.configuration.simulation
            runs = simulation_table._f_get_child("run")
            shower_reuse = max(np.array(runs.cols._f_col("shower_reuse")))
            if self.data_model_mainversion >= 4:
                n_showers = sum(np.array(runs.cols._f_col("n_showers"))) * shower_reuse
            else:
<<<<<<< HEAD
                n_showers = (
                    sum(np.array(runs.cols._f_col("num_showers"))) * shower_reuse
                )
=======
                n_showers = sum(np.array(runs.cols._f_col("num_showers"))) * shower_reuse
>>>>>>> 33c27440
            energy_range_min = min(np.array(runs.cols._f_col("energy_range_min")))
            energy_range_max = max(np.array(runs.cols._f_col("energy_range_max")))
            max_scatter_range = max(np.array(runs.cols._f_col("max_scatter_range")))
            spectral_index = np.array(runs.cols._f_col("spectral_index"))[0]
            min_viewcone_radius = max(np.array(runs.cols._f_col("min_viewcone_radius")))
            max_viewcone_radius = max(np.array(runs.cols._f_col("max_viewcone_radius")))
            min_alt = min(np.array(runs.cols._f_col("min_alt")))
            max_alt = max(np.array(runs.cols._f_col("max_alt")))
        elif file_type == "dl1dh":
            n_showers = file.root._v_attrs["num_showers"]
            energy_range_min = file.root._v_attrs["energy_range_min"]
            energy_range_max = file.root._v_attrs["energy_range_max"]
            max_scatter_range = file.root._v_attrs["max_scatter_range"]
            spectral_index = file.root._v_attrs["spectral_index"]
            min_viewcone_radius = file.root._v_attrs["min_viewcone_radius"]
            max_viewcone_radius = file.root._v_attrs["max_viewcone_radius"]
            min_alt = file.root._v_attrs["min_alt"]
            max_alt = file.root._v_attrs["max_alt"]

        if simulation_info:
            simulation_info["n_showers"] += float(n_showers)
            if simulation_info["energy_range_min"] > energy_range_min:
                simulation_info["energy_range_min"] = energy_range_min
            if simulation_info["energy_range_max"] < energy_range_max:
                simulation_info["energy_range_max"] = energy_range_max
            if simulation_info["max_scatter_range"] < max_scatter_range:
                simulation_info["max_scatter_range"] = max_scatter_range
            if simulation_info["min_viewcone_radius"] > min_viewcone_radius:
                simulation_info["min_viewcone_radius"] = min_viewcone_radius
            if simulation_info["max_viewcone_radius"] < max_viewcone_radius:
                simulation_info["max_viewcone_radius"] = max_viewcone_radius
            if simulation_info["min_alt"] > min_alt:
                simulation_info["min_alt"] = min_alt
            if simulation_info["max_alt"] < max_alt:
                simulation_info["max_alt"] = max_alt
        else:
            simulation_info = {}
            simulation_info["n_showers"] = float(n_showers)
            simulation_info["energy_range_min"] = energy_range_min
            simulation_info["energy_range_max"] = energy_range_max
            simulation_info["max_scatter_range"] = max_scatter_range
            simulation_info["spectral_index"] = spectral_index
            simulation_info["min_viewcone_radius"] = min_viewcone_radius
            simulation_info["max_viewcone_radius"] = max_viewcone_radius
            simulation_info["min_alt"] = min_alt
            simulation_info["max_alt"] = max_alt

        return simulation_info

    # Get a single telescope image from a particular event, uniquely
    # identified by the filename, tel_type, and image table index.
    # First extract a raw 1D vector and transform it into a 2D image using a
    # mapping table. When 'indexed_conv' is selected this function should
    # return the unmapped vector.
    def _get_image(self, child, tel_type, image_index, parameter_table=-1):
        vector = np.zeros(
            shape=(
                self.num_pixels[self._get_camera_type(tel_type)],
                len(self.image_channels),
            ),
            dtype=np.float32,
        )
        # If the telescope didn't trigger, the image index is -1 and a blank
        # image of all zeros with be loaded
        if image_index != -1 and child:
            with lock:
                record = child[image_index]
                for i, channel in enumerate(self.image_channels):
                    if "clean" in channel or "mask" in channel:
                        cleaning_mask = "image_mask"
                        if parameter_table >= 0:
                            cleaning_mask += str(parameter_table)
                        if "image" in channel:
                            vector[:, i] = record["image"] * record[cleaning_mask]
                        if "time" in channel:
                            vector[:, i] = record["peak_time"] * record[cleaning_mask]
                    else:
                        vector[:, i] = record[channel]

                    # Apply the transform to recover orginal floating point values if the file were compressed
                    if "image" in channel and self.image_scale:
                        vector[:, i] /= self.image_scale
                    if "time" in channel and self.image_scale:
                        vector[:, i] /= self.peak_time_scale

        # If 'indexed_conv' is selected, we only need the unmapped vector.
        if (
            self.image_mapper.mapping_method[self._get_camera_type(tel_type)]
            == "indexed_conv"
        ):
            return vector

        return self.image_mapper.map_image(vector, self._get_camera_type(tel_type))

    def _append_subarray_info(self, subarray_table, subarray_info, query):
        with lock:
            for row in subarray_table.where(query):
                for info, column in zip(subarray_info, self.subarray_info):
                    dtype = subarray_table.cols._f_col(column).dtype
                    info.append(np.array(row[column], dtype=dtype))
        return


# CTA DL1 data model
class DL1DataReaderSTAGE1(DL1DataReader):
    def __init__(
        self,
        file_list,
        example_identifiers_file=None,
        mode="mono",
        pointing_mode="fix_subarray",
        selected_telescope_types=None,
        selected_telescope_ids=None,
        multiplicity_selection=None,
        event_selection=None,
        parameter_selection=None,
        shuffle=False,
        seed=None,
        waveform=None,
        waveform_sequence_length=None,
        waveform_format="timechannel_last",
        image_channels=None,
        mapping_settings=None,
        parameter_list=None,
        subarray_info=None,
        event_info=None,
        transforms=None,
        validate_processor=False,
    ):
        # Import ctapipe DL1 reader
        from ctapipe.io import (
            read_table,
        )  # let us read full tables inside the DL1 output file

        super().__init__(
            file_list=file_list,
            mode=mode,
            subarray_info=subarray_info,
            event_info=event_info,
        )

        first_file = list(self.files)[0]
        self.data_model_version = self._v_attrs["CTA PRODUCT DATA MODEL VERSION"]
        self.data_model_mainversion = int(
            self.data_model_version.split(".")[0].replace("v", "")
        )
        self.process_type = self._v_attrs["CTA PROCESS TYPE"]
        self.instrument_id = self._v_attrs["CTA INSTRUMENT ID"]

        # Set pointing mode
        # Fix_subarray: Fix subarray pointing (MC production)
        # Subarray: Subarray pointing with different pointing over time (Operation or MC production with different pointing)
        # Fix_divergent: Fix divergent pointing (MC production)
        # Divergent: Divergent pointing with different pointing over time (Operation or MC production with different pointing)
        if pointing_mode in ["fix_subarray", "subarray", "fix_divergent", "divergent"]:
            self.pointing_mode = pointing_mode
        else:
            raise ValueError(
                "Invalid pointing mode selection '{}'. Valid options: "
                "'fix_subarray', 'subarray', 'fix_divergent', 'divergent'".format(
                    pointing_mode
                )
            )

        if selected_telescope_ids is None:
            selected_telescope_ids = []
        (
            self.telescopes,
            self.selected_telescopes,
            self.camera2index,
        ) = self._construct_telescopes_selection(
            self.files[first_file].root.configuration.instrument.subarray.layout,
            selected_telescope_types,
            selected_telescope_ids,
        )

        if multiplicity_selection is None:
            multiplicity_selection = {}

        if mapping_settings is None:
            mapping_settings = {}

        # Raw (R0) or calibrated (R1) waveform
        self.waveform = waveform
        if self.waveform is not None:
            if "raw" in self.waveform:
                self.waveform_sequence_max_length = (
                    self.files[first_file]
                    .root.r0.event.telescope.tel_001.coldescrs["waveform"]
                    .shape[-1]
                )
            if "calibrate" in self.waveform:
                self.waveform_sequence_max_length = (
                    self.files[first_file]
                    .root.r1.event.telescope.tel_001.coldescrs["waveform"]
                    .shape[-1]
                )
            self.waveform_sequence_length = waveform_sequence_length
            if self.waveform_sequence_length is None:
                self.waveform_sequence_length = self.waveform_sequence_max_length
            # Set returning format for waveforms
            self.waveform_format = waveform_format
            if not ("first" in self.waveform_format or "last" in self.waveform_format):
                raise ValueError(
                    "Invalid returning format for waveforms '{}'. Valid options: "
                    "'timechannel_first', 'timechannel_last'".format(self.waveform_format)
                )
        # Integrated charges and peak arrival times (DL1a)
        self.image_channels = image_channels
        self.image_scale = None
        self.peak_time_scale = None
        # Image parameters (DL1b)
        self.parameter_list = parameter_list

        # Get stage1 split_datasets_by type
        self.split_datasets_by = "tel_id"
        for table in split_datasets_by_tel_types:
            if table in self.files[first_file].root:
                self.split_datasets_by = "tel_type"
                if table.split("/")[-2] == "images" and self.image_channels is not None:
                    # Check the transform value used for the file compression
                    if (
                        "image_TRANSFORM_SCALE"
                        in self.files[first_file].root[table]._v_attrs
                        and self.image_scale is None
                    ):
                        self.image_scale = (
                            self.files[first_file]
                            .root[table]
                            ._v_attrs["image_TRANSFORM_SCALE"]
                        )
                    if (
                        "peak_time_TRANSFORM_SCALE"
                        in self.files[first_file].root[table]._v_attrs
                        and self.peak_time_scale is None
                    ):
                        self.peak_time_scale = (
                            self.files[first_file]
                            .root[table]
                            ._v_attrs["peak_time_TRANSFORM_SCALE"]
                        )

        self.simulation_info = None
        self.simulated_particles = {}
        self.simulated_particles["total"] = 0
        self.example_identifiers = None
        if example_identifiers_file is None:
            example_identifiers_file = {}
        else:
            example_identifiers_file = pd.HDFStore(example_identifiers_file)

        if "/example_identifiers" in list(example_identifiers_file.keys()):
            self.example_identifiers = pd.read_hdf(
                example_identifiers_file, key="/example_identifiers"
            ).to_numpy()
            if "/simulation_info" in list(example_identifiers_file.keys()):
                self.simulation_info = pd.read_hdf(
                    example_identifiers_file, key="/simulation_info"
                ).to_dict("records")[0]
            if "/simulated_particles" in list(example_identifiers_file.keys()):
                self.simulated_particles = pd.read_hdf(
                    example_identifiers_file, key="/simulated_particles"
                ).to_dict("records")[0]
            if "/class_weight" in list(example_identifiers_file.keys()):
                self.class_weight = pd.read_hdf(
                    example_identifiers_file, key="/class_weight"
                ).to_dict("records")[0]
            if "/class_names" in list(example_identifiers_file.keys()):
                class_names = pd.read_hdf(
                    example_identifiers_file, key="/class_names"
                ).to_dict("records")
                self.class_names = [name[0] for name in class_names]
            if "/shower_primary_id_to_class" in list(example_identifiers_file.keys()):
                self.shower_primary_id_to_class = pd.read_hdf(
                    example_identifiers_file, key="/shower_primary_id_to_class"
                ).to_dict("records")[0]
            self.num_classes = len(self.simulated_particles) - 1
            example_identifiers_file.close()
        else:
            for file_idx, (filename, f) in enumerate(self.files.items()):
                # Read simulation information from each observation needed for pyIRF
                if self.process_type == "Simulation":
                    self.simulation_info = super()._construct_simulated_info(
                        f, self.simulation_info, file_type="stage1"
                    )
                # Telescope selection
                (
                    telescopes,
                    selected_telescopes,
                    camera2index,
                ) = self._construct_telescopes_selection(
                    f.root.configuration.instrument.subarray.layout,
                    selected_telescope_types,
                    selected_telescope_ids,
                )

                # Multiplicity selection
                if "Subarray" not in multiplicity_selection:
                    multiplicity_selection["Subarray"] = 1
                    for tel_type in selected_telescopes:
                        if tel_type in multiplicity_selection:
                            multiplicity_selection["Subarray"] = multiplicity_selection[
                                tel_type
                            ]
                if len(selected_telescopes) > 1:
                    for tel_type in selected_telescopes:
                        if tel_type not in multiplicity_selection:
                            multiplicity_selection[tel_type] = 0
                else:
                    multiplicity_selection[
                        list(selected_telescopes.keys())[0]
                    ] = multiplicity_selection["Subarray"]

                # Construct the shower simulation table
                if self.process_type == "Simulation":
                    simshower_table = read_table(f, "/simulation/event/subarray/shower")
                    simshower_table.add_column(
                        np.arange(len(simshower_table)), name="sim_index", index=0
                    )
                    true_shower_primary_id = simshower_table["true_shower_primary_id"][
                        0
                    ]

                # Construct the example identifiers for 'mono' or 'stereo' mode.
                example_identifiers = []
                if self.mode == "mono":
                    if self.split_datasets_by == "tel_id":
                        # Construct the table containing all events.
                        # First, the telescope tables are joined with the shower simulation
                        # table and then those joined/merged tables are vertically stacked.
                        tel_tables = []
                        for tel_id in selected_telescopes[self.tel_type]:
                            tel_table = read_table(
                                f, f"/dl1/event/telescope/parameters/tel_{tel_id:03d}"
                            )
                            tel_table.add_column(
                                np.arange(len(tel_table)), name="img_index", index=0
                            )

                            if self.process_type == "Simulation":
                                tel_table = join(
                                    left=tel_table,
                                    right=simshower_table,
                                    keys=["obs_id", "event_id"],
                                )
                            tel_tables.append(tel_table)
                        allevents = vstack(tel_tables)
                    elif self.split_datasets_by == "tel_type":
                        # Construct the table containing all events.
                        # Join the telescope type table with the shower simulation table.
                        tel_type_table = read_table(
                            f, f"/dl1/event/telescope/parameters/{self.tel_type}"
                        )
                        tel_type_table.add_column(
                            np.arange(len(tel_type_table)), name="img_index", index=0
                        )
                        tel_tables = []
                        for tel_id in selected_telescopes[self.tel_type]:
                            tel_table = tel_type_table[
                                tel_type_table["tel_id"] == tel_id
                            ]

                            if self.process_type == "Simulation":
                                tel_table = join(
                                    left=tel_table,
                                    right=simshower_table,
                                    keys=["obs_id", "event_id"],
                                )
                            tel_tables.append(tel_table)
                        allevents = vstack(tel_tables)

                    # MC event selection based on the shower simulation table
                    if event_selection:
                        for filter in event_selection:
                            if "min_value" in filter:
                                allevents = allevents[
                                    allevents[filter["col_name"]] >= filter["min_value"]
                                ]
                            if "max_value" in filter:
                                allevents = allevents[
                                    allevents[filter["col_name"]] < filter["max_value"]
                                ]

                    # Image and parameter selection based on the parameter tables
                    if parameter_selection:
                        for filter in parameter_selection:
                            if "min_value" in filter:
                                if filter["col_name"] in allevents.colnames:
                                    allevents = allevents[
                                        allevents[filter["col_name"]]
                                        >= filter["min_value"]
                                    ]
                                else:
                                    allevents = allevents[
                                        allevents["camera_frame_" + filter["col_name"]]
                                        >= filter["min_value"]
                                    ]
                            if "max_value" in filter:
                                if filter["col_name"] in allevents.colnames:
                                    allevents = allevents[
                                        allevents[filter["col_name"]]
                                        < filter["max_value"]
                                    ]
                                else:
                                    allevents = allevents[
                                        allevents["camera_frame_" + filter["col_name"]]
                                        < filter["max_value"]
                                    ]

                    # TODO: Fix pointing over time (see ctapipe issue 1484 & 1562)
                    if self.pointing_mode in ["subarray", "divergent"]:
                        array_pointing = 0

                    # Track number of events for each particle type
                    if self.process_type == "Simulation":
                        self.simulated_particles["total"] += len(allevents)
                        if true_shower_primary_id in self.simulated_particles:
                            self.simulated_particles[true_shower_primary_id] += len(
                                allevents
                            )
                        else:
                            self.simulated_particles[true_shower_primary_id] = len(
                                allevents
                            )

                        # Construct the example identifiers
                        for sim_idx, img_idx, tel_id in zip(
                            allevents["sim_index"],
                            allevents["img_index"],
                            allevents["tel_id"],
                        ):
                            if self.pointing_mode in ["subarray", "divergent"]:
                                example_identifiers.append(
                                    (file_idx, sim_idx, img_idx, tel_id, array_pointing)
                                )
                            else:
                                example_identifiers.append(
                                    (file_idx, sim_idx, img_idx, tel_id)
                                )
                    else:
                        # Construct the example identifiers
                        for img_idx, tel_id in zip(
                            allevents["img_index"],
                            allevents["tel_id"],
                        ):
                            if self.pointing_mode in ["subarray", "divergent"]:
                                example_identifiers.append(
                                    (file_idx, img_idx, tel_id, array_pointing)
                                )
                            else:
                                example_identifiers.append((file_idx, img_idx, tel_id))

                elif self.mode == "stereo":
                    # Read the trigger table.
                    allevents = read_table(f, "/dl1/event/subarray/trigger")
                    if self.process_type == "Simulation":
                        # The shower simulation table is joined with the subarray trigger table.
                        allevents = join(
                            left=allevents,
                            right=simshower_table,
                            keys=["obs_id", "event_id"],
                        )

                        # MC event selection based on the shower simulation table.
                        if event_selection:
                            for filter in event_selection:
                                if "min_value" in filter:
                                    allevents = allevents[
                                        allevents[filter["col_name"]]
                                        >= filter["min_value"]
                                    ]
                                if "max_value" in filter:
                                    allevents = allevents[
                                        allevents[filter["col_name"]]
                                        < filter["max_value"]
                                    ]

                    # Apply the multiplicity cut on the subarray.
                    # Therefore, two telescope types have to be selected at least.
                    event_id = allevents["event_id"]
                    tels_with_trigger = np.array(allevents["tels_with_trigger"])
                    if self.process_type == "Simulation":
                        sim_indices = np.array(allevents["sim_index"], np.int32)
                    if len(selected_telescopes) > 1:
                        # Get all tel ids from the subarray
                        tel_ids = np.hstack(list(selected_telescopes.values()))
                        # Construct a boolean array of allowed telescopes
                        allowed_tels = np.array(
                            [
                                1 if tel_id in tel_ids - 1 else 0
                                for tel_id in range(tels_with_trigger.shape[1])
                            ],
                            bool,
                        )
                        # Construct the telescope trigger information restricted to allowed telescopes
                        allowed_tels_with_trigger = tels_with_trigger * allowed_tels
                        # Get the multiplicity and apply the subarray multiplicity cut
                        subarray_multiplicity, _ = allowed_tels_with_trigger.nonzero()
                        events, multiplicity = np.unique(
                            subarray_multiplicity, axis=0, return_counts=True
                        )
                        selected_events = events[
                            np.where(multiplicity >= multiplicity_selection["Subarray"])
                        ]
                        event_id = event_id[selected_events]
                        if self.process_type == "Simulation":
                            sim_indices = sim_indices[selected_events]

                    image_indices = {}
                    for tel_type in selected_telescopes:
                        # Get all selected tel ids of this telescope type
                        tel_ids = np.array(selected_telescopes[tel_type])
                        # Construct a boolean array of allowed telescopes of this telescope type
                        allowed_tels = np.array(
                            [
                                1 if tel_id in tel_ids - 1 else 0
                                for tel_id in range(tels_with_trigger.shape[1])
                            ],
                            bool,
                        )
                        # Construct the telescope trigger information restricted to allowed telescopes of this telescope type
                        allowed_tels_with_trigger = tels_with_trigger * allowed_tels
                        # Apply the multiplicity cut on the telescope type only.
                        if len(selected_telescopes) == 1:
                            # Get the multiplicity of this telescope type and apply the multiplicity cut
                            (
                                tel_type_multiplicity,
                                _,
                            ) = allowed_tels_with_trigger.nonzero()
                            events, multiplicity = np.unique(
                                tel_type_multiplicity, axis=0, return_counts=True
                            )
                            selected_events = events[
                                np.where(
                                    multiplicity >= multiplicity_selection[tel_type]
                                )
                            ]
                            event_id = event_id[selected_events]
                            if self.process_type == "Simulation":
                                sim_indices = sim_indices[selected_events]
                        selected_events_trigger = allowed_tels_with_trigger[
                            selected_events
                        ]

                        # Get the position of each images of telescopes of this telescope type that triggered
                        img_idx = -np.ones(
                            (len(selected_events), len(tel_ids)), np.int32
                        )

                        if self.split_datasets_by == "tel_id":
                            for tel_id in tel_ids:
                                # Get the trigger information of this telescope
                                tel_trigger_info = selected_events_trigger[
                                    :, tel_id - 1
                                ]
                                tel_trigger_info = np.where(tel_trigger_info)[0]
                                # The telescope table is joined with the selected and merged table.
                                tel_table = read_table(
                                    f,
                                    f"/dl1/event/telescope/parameters/tel_{tel_id:03d}",
                                )
                                tel_table.add_column(
                                    np.arange(len(tel_table)), name="img_index", index=0
                                )
                                # MC event selection based on the parameter tables.
                                if parameter_selection:
                                    for filter in parameter_selection:
                                        if "min_value" in filter:
                                            if filter["col_name"] in tel_table.colnames:
                                                tel_table = tel_table[
                                                    tel_table[filter["col_name"]]
                                                    >= filter["min_value"]
                                                ]
                                            else:
                                                tel_table = tel_table[
                                                    tel_table[
                                                        "camera_frame_"
                                                        + filter["col_name"]
                                                    ]
                                                    >= filter["min_value"]
                                                ]
                                        if "max_value" in filter:
                                            if filter["col_name"] in tel_table.colnames:
                                                tel_table = tel_table[
                                                    tel_table[filter["col_name"]]
                                                    < filter["max_value"]
                                                ]
                                            else:
                                                tel_table = tel_table[
                                                    tel_table[
                                                        "camera_frame_"
                                                        + filter["col_name"]
                                                    ]
                                                    < filter["max_value"]
                                                ]
                                merged_table = join(
                                    left=tel_table,
                                    right=allevents[selected_events],
                                    keys=["obs_id", "event_id"],
                                )
                                # Get the original position of image in the telescope table.
                                tel_img_index = np.array(
                                    merged_table["img_index"], np.int32
                                )
                                for trig, img in zip(tel_trigger_info, tel_img_index):
                                    img_idx[trig][np.where(tel_ids == tel_id)] = img

                            # Apply the multiplicity cut after the parameter cuts for a particular telescope type
                            if (
                                parameter_selection
                                and multiplicity_selection[tel_type] > 0
                            ):
                                aftercuts_multiplicty_mask = (
                                    np.count_nonzero(img_idx + 1, axis=1)
                                    >= multiplicity_selection[tel_type]
                                )
                                img_idx = img_idx[aftercuts_multiplicty_mask]
                                event_id = event_id[aftercuts_multiplicty_mask]
                                if self.process_type == "Simulation":
                                    sim_indices = sim_indices[
                                        aftercuts_multiplicty_mask
                                    ]
                            image_indices[tel_type] = img_idx

                        elif self.split_datasets_by == "tel_type":
                            # The telescope table is joined with the selected and merged table.
                            tel_type_table = read_table(
                                f, f"/dl1/event/telescope/parameters/{tel_type}"
                            )
                            tel_type_table.add_column(
                                np.arange(len(tel_type_table)),
                                name="img_index",
                                index=0,
                            )
                            # MC event selection based on the parameter tables.
                            if parameter_selection:
                                for filter in parameter_selection:
                                    if "min_value" in filter:
                                        tel_type_table = tel_type_table[
                                            tel_type_table[filter["col_name"]]
                                            >= filter["min_value"]
                                        ]
                                    if "max_value" in filter:
                                        tel_type_table = tel_type_table[
                                            tel_type_table[filter["col_name"]]
                                            < filter["max_value"]
                                        ]

                            merged_table = join(
                                left=tel_type_table,
                                right=allevents[selected_events],
                                keys=["obs_id", "event_id"],
                            )

                            for tel_id in tel_ids:
                                merged_table_per_tel_id = merged_table[
                                    merged_table["tel_id"] == int(tel_id)
                                ]
                                # Get the trigger information of this telescope
                                tel_trigger_info = selected_events_trigger[
                                    :, tel_id - 1
                                ]
                                tel_trigger_info = np.where(tel_trigger_info)[0]
                                # Get the original position of image in the telescope table.
                                tel_img_index = np.array(
                                    merged_table_per_tel_id["img_index"], np.int32
                                )
                                for trig, img in zip(tel_trigger_info, tel_img_index):
                                    img_idx[trig][np.where(tel_ids == tel_id)] = img

                            # Apply the multiplicity cut after the parameter cuts for a particular telescope type
                            if (
                                parameter_selection
                                and multiplicity_selection[tel_type] > 0
                            ):
                                aftercuts_multiplicty_mask = (
                                    np.count_nonzero(img_idx + 1, axis=1)
                                    >= multiplicity_selection[tel_type]
                                )
                                img_idx = img_idx[aftercuts_multiplicty_mask]
                                event_id = event_id[aftercuts_multiplicty_mask]
                                if self.process_type == "Simulation":
                                    sim_indices = sim_indices[
                                        aftercuts_multiplicty_mask
                                    ]
                            image_indices[tel_type] = img_idx

                    # Apply the multiplicity cut after the parameter cuts for the subarray
                    if parameter_selection and multiplicity_selection["Subarray"] > 1:
                        subarray_triggers = np.zeros(len(event_id))
                        for tel_type in selected_telescopes:
                            subarray_triggers += np.count_nonzero(
                                image_indices[tel_type] + 1, axis=1
                            )
                        aftercuts_multiplicty_mask = (
                            subarray_triggers >= multiplicity_selection["Subarray"]
                        )
                        if self.process_type == "Simulation":
                            sim_indices = sim_indices[aftercuts_multiplicty_mask]
                        for tel_type in selected_telescopes:
                            image_indices[tel_type] = image_indices[tel_type][
                                aftercuts_multiplicty_mask
                            ]

                    # TODO: Fix pointing over time (see ctapipe issue 1484 & 1562)
                    if self.pointing_mode == "subarray":
                        array_pointings = 0
                    elif self.pointing_mode == "divergent":
                        tel_ids = np.hstack(list(selected_telescopes.values()))
                        array_pointings = np.zeros(len(tel_ids), np.int8)

                    if self.process_type == "Simulation":
                        # Track number of events for each particle type
                        self.simulated_particles["total"] += len(sim_indices)
                        if true_shower_primary_id in self.simulated_particles:
                            self.simulated_particles[true_shower_primary_id] += len(
                                sim_indices
                            )
                        else:
                            self.simulated_particles[true_shower_primary_id] = len(
                                sim_indices
                            )

                        # Construct the example identifiers
                        # TODO: Find a better way!?
                        for idx, sim_idx in enumerate(sim_indices):
                            img_idx = []
                            for tel_type in selected_telescopes:
                                img_idx.append(image_indices[tel_type][idx])
                            if self.pointing_mode in ["subarray", "divergent"]:
                                example_identifiers.append(
                                    (file_idx, sim_idx, img_idx, array_pointings)
                                )
                            else:
                                example_identifiers.append((file_idx, sim_idx, img_idx))

                # Confirm that the files are consistent and merge them
                if not self.telescopes:
                    self.telescopes = telescopes
                if self.telescopes != telescopes:
                    raise ValueError(
                        "Inconsistent telescope definition in " "{}".format(filename)
                    )
                self.selected_telescopes = selected_telescopes

                if self.example_identifiers is None:
                    self.example_identifiers = example_identifiers
                else:
                    self.example_identifiers.extend(example_identifiers)

            # Handling the particle ids automatically and class weights calculation
            # Scaling by total/2 helps keep the loss to a similar magnitude.
            # The sum of the weights of all examples stays the same.
            self.num_classes = len(self.simulated_particles) - 1
            if self.process_type == "Simulation":
                if len(self.simulated_particles) > 2:
                    self.shower_primary_id_to_class = {}
                    self.class_names = []
                    for p, particle_id in enumerate(
                        list(self.simulated_particles.keys())[1:]
                    ):
                        self.shower_primary_id_to_class[particle_id] = p
                        self.class_names.append(
                            (self.shower_primary_id_to_name[particle_id])
                        )

                    self.class_weight = {}
                    for particle_id, num_particles in self.simulated_particles.items():
                        if particle_id != "total":
                            self.class_weight[
                                self.shower_primary_id_to_class[particle_id]
                            ] = (1 / num_particles) * (
                                self.simulated_particles["total"] / 2.0
                            )

            # Shuffle the examples
            if shuffle:
                random.seed(seed)
                random.shuffle(self.example_identifiers)

            # Dump example_identifiers and simulation_info to a pandas hdf5 file
            if not isinstance(example_identifiers_file, dict):
                pd.DataFrame(data=self.example_identifiers).to_hdf(
                    example_identifiers_file, key="example_identifiers", mode="a"
                )
                if self.simulation_info:
                    pd.DataFrame(
                        data=pd.DataFrame(self.simulation_info, index=[0])
                    ).to_hdf(example_identifiers_file, key="simulation_info", mode="a")
                if self.simulated_particles:
                    pd.DataFrame(
                        data=pd.DataFrame(self.simulated_particles, index=[0])
                    ).to_hdf(
                        example_identifiers_file, key="simulated_particles", mode="a"
                    )
                    if self.class_weight:
                        pd.DataFrame(
                            data=pd.DataFrame(self.class_weight, index=[0])
                        ).to_hdf(example_identifiers_file, key="class_weight", mode="a")
                        pd.DataFrame(data=pd.DataFrame(self.class_names)).to_hdf(
                            example_identifiers_file, key="class_names", mode="a"
                        )
                        pd.DataFrame(
                            data=pd.DataFrame(
                                self.shower_primary_id_to_class, index=[0]
                            )
                        ).to_hdf(
                            example_identifiers_file,
                            key="shower_primary_id_to_class",
                            mode="a",
                        )
                example_identifiers_file.close()

        # ImageMapper (1D charges -> 2D images or 3D waveforms)
        if self.image_channels is not None or self.waveform is not None:
            if self.image_channels is not None:
                # Check the transform value used for the file compression
                for tel_id in np.arange(1, 180):
                    tel_table = "tel_{:03d}".format(tel_id)
                    if (
                        tel_table
                        in self.files[first_file].root.dl1.event.telescope.images
                    ):
                        if (
                            "image_TRANSFORM_SCALE"
                            in self.files[first_file]
                            .root.dl1.event.telescope.images[tel_table]
                            ._v_attrs
                            and self.image_scale is None
                        ):
                            self.image_scale = (
                                self.files[first_file]
                                .root.dl1.event.telescope.images[tel_table]
                                ._v_attrs["image_TRANSFORM_SCALE"]
                            )
                        if (
                            "peak_time_TRANSFORM_SCALE"
                            in self.files[first_file]
                            .root.dl1.event.telescope.images[tel_table]
                            ._v_attrs
                            and self.peak_time_scale is None
                        ):
                            self.peak_time_scale = (
                                self.files[first_file]
                                .root.dl1.event.telescope.images[tel_table]
                                ._v_attrs["peak_time_TRANSFORM_SCALE"]
                            )

            self.pixel_positions, self.num_pixels = self._construct_pixel_positions(
                self.files[first_file].root.configuration.instrument.telescope
            )

            if "camera_types" not in mapping_settings:
                mapping_settings["camera_types"] = self.pixel_positions.keys()
            self.image_mapper = ImageMapper(
                pixel_positions=self.pixel_positions, **mapping_settings
            )

            if self.waveform is not None:
                if "first" in self.waveform_format:
                    for camera_type in mapping_settings["camera_types"]:
                        self.image_mapper.image_shapes[camera_type] = (
                            self.image_mapper.image_shapes[camera_type][0],
                            self.image_mapper.image_shapes[camera_type][1],
                            1,
                        )
                if "last" in self.waveform_format:
                    for camera_type in mapping_settings["camera_types"]:
                        self.image_mapper.image_shapes[camera_type] = (
                            self.image_mapper.image_shapes[camera_type][0],
                            self.image_mapper.image_shapes[camera_type][1],
                            self.waveform_sequence_length,
                        )

            if self.image_channels is not None:
                for camera_type in mapping_settings["camera_types"]:
                    self.image_mapper.image_shapes[camera_type] = (
                        self.image_mapper.image_shapes[camera_type][0],
                        self.image_mapper.image_shapes[camera_type][1],
                        len(self.image_channels),  # number of channels
                    )

        if self.pointing_mode == "fix_subarray":
            subarray_pointing = self.files[
                first_file
            ].root.dl1.monitoring.subarray.pointing
            self.pointing = np.array(
                [
                    subarray_pointing[0]["array_altitude"],
                    subarray_pointing[0]["array_azimuth"],
                ],
                np.float32,
            )
            # Set the telescope pointing to the delta Alt/Az tranform
            if transforms is not None:
                for transform in transforms:
                    if transform.name == "deltaAltAz_fix_subarray":
                        transform.set_tel_pointing(self.pointing)

        elif self.pointing_mode == "fix_divergent":
            self.pointing = {}
            for tel_type in selected_telescopes:
                tel_ids = np.array(selected_telescopes[tel_type])
                for tel_id in tel_ids:
                    tel_table = "tel_{:03d}".format(tel_id)
                    telescope_pointing = self.files[
                        first_file
                    ].root.dl1.monitoring.telescope.pointing._f_get_child(tel_table)
                    self.pointing[tel_id] = np.array(
                        [
                            telescope_pointing[0]["altitude"],
                            telescope_pointing[0]["azimuth"],
                        ],
                        np.float32,
                    )

        if self.process_type == "Simulation":
            super()._construct_unprocessed_example_description(
                self.files[first_file].root.configuration.instrument.subarray.layout,
                self.files[first_file].root.simulation.event.subarray.shower,
            )
        else:
            super()._construct_unprocessed_example_description(
                self.files[first_file].root.configuration.instrument.subarray.layout
            )

        self.processor = DL1DataProcessor(
            self.mode,
            self.unprocessed_example_description,
            transforms,
            validate_processor,
        )

        # Definition of preprocessed example
        self.example_description = self.processor.output_description

    # Get a single telescope waveform from a particular event, uniquely
    # identified by the filename, tel_type, and waveform table index.
    # First extract a raw 2D vector and transform it into a 3D waveform using a
    # mapping table. When 'indexed_conv' is selected this function should
    # return the unmapped vector.
    def _get_waveform(self, child, tel_type, waveform_index, img_child=None):
        vector = np.zeros(
            shape=(
                self.num_pixels[self._get_camera_type(tel_type)],
                self.waveform_sequence_max_length,
            ),
            dtype=np.float16,
        )
        if "first" in self.waveform_format:
            waveform = np.zeros(
                shape=(
                    self.waveform_sequence_length,
                    self.image_mapper.image_shapes[
                        self._get_camera_type(self.tel_type)
                    ][0],
                    self.image_mapper.image_shapes[
                        self._get_camera_type(self.tel_type)
                    ][1],
                    1,
                ),
                dtype=np.float16,
            )
        if "last" in self.waveform_format:
            waveform = np.zeros(
                shape=(
                    self.image_mapper.image_shapes[
                        self._get_camera_type(self.tel_type)
                    ][0],
                    self.image_mapper.image_shapes[
                        self._get_camera_type(self.tel_type)
                    ][1],
                    self.waveform_sequence_length,
                ),
                dtype=np.float16,
            )

        # Retrieve the DL1 cleaning mask if the child of the DL1 images are provided
        dl1_cleaning_mask = None
        if waveform_index != -1 and img_child:
            with lock:
                dl1_cleaning_mask = np.array(img_child[waveform_index]["image_mask"], dtype=int)

        # If the telescope didn't trigger, the waveform index is -1 and a blank
        # waveform of all zeros with be loaded
        if waveform_index != -1 and child:
            with lock:
                vector = child[waveform_index]["waveform"]
                if self.waveform is not None:
                    if "raw" in self.waveform:
                        vector = vector[0]
                if dl1_cleaning_mask is not None:
                    cleaned_vector = vector * dl1_cleaning_mask[:, None]
            mapped_waveform = self.image_mapper.map_image(
                vector, self._get_camera_type(tel_type)
            )
            if dl1_cleaning_mask is not None:
                cleaned_mapped_waveform = self.image_mapper.map_image(
                    cleaned_vector, self._get_camera_type(tel_type)
                )
            if (
                self.waveform_sequence_max_length - self.waveform_sequence_length
            ) < 0.001:
                waveform_start = 0
                waveform_stop = self.waveform_sequence_max_length
            else:
                if dl1_cleaning_mask is not None:
                    waveform_max = np.argmax(np.sum(cleaned_mapped_waveform, axis=(0, 1)))
                else:
                    waveform_max = np.argmax(np.sum(mapped_waveform, axis=(0, 1)))
                waveform_start = 1 + waveform_max - self.waveform_sequence_length / 2
                waveform_stop = 1 + waveform_max + self.waveform_sequence_length / 2
                if waveform_stop > self.waveform_sequence_max_length:
                    waveform_start -= (waveform_stop - self.waveform_sequence_max_length)
                    waveform_stop = self.waveform_sequence_max_length
                if waveform_start < 0:
                    waveform_stop += np.abs(waveform_start)
                    waveform_start = 0

            if "first" in self.waveform_format:
                for i, index in enumerate(
                    np.arange(waveform_start, waveform_stop, dtype=int)
                ):
                    if "clean" in self.waveform or "mask" in self.waveform:
                        waveform[i] = np.expand_dims(cleaned_mapped_waveform[:, :, index], axis=2)
                    else:
                        waveform[i] = np.expand_dims(mapped_waveform[:, :, index], axis=2)
            if "last" in self.waveform_format:
                if "clean" in self.waveform or "mask" in self.waveform:
                    waveform = cleaned_mapped_waveform[:, :, int(waveform_start):int(waveform_stop)]
                else:
                    waveform = mapped_waveform[:, :, int(waveform_start):int(waveform_stop)]

        # If 'indexed_conv' is selected, we only need the unmapped vector.
        if (
            self.image_mapper.mapping_method[self._get_camera_type(tel_type)]
            == "indexed_conv"
        ):
            if "clean" in self.waveform or "mask" in self.waveform:
                return cleaned_vector
            else:
                return vector
        return waveform

    def _construct_telescopes_selection(
        self, subarray_table, selected_telescope_types, selected_telescope_ids
    ):
        """
        Construct the selection of the telescopes from the args (`selected_telescope_types`, `selected_telescope_ids`).
        Parameters
        ----------
            subarray_table (tables.table):
            selected_telescope_type (array of str):
            selected_telescope_ids (array of int):

        Returns
        -------
        telescopes (dict): dictionary of `{: }`
        selected_telescopes (dict): dictionary of `{: }`
        camera2index (dict): dictionary of `{: }`

        """

        # Get dict of all the tel_types in the file mapped to their tel_ids
        telescopes = {}
        camera2index = {}
        for row in subarray_table:
            tel_type = row["tel_description"].decode()
            if tel_type not in telescopes:
                telescopes[tel_type] = []
            if self.data_model_mainversion > 1:
                camera_index = row["camera_index"]
                if self._get_camera_type(tel_type) not in camera2index:
                    camera2index[self._get_camera_type(tel_type)] = camera_index
            telescopes[tel_type].append(row["tel_id"])

        # Enforce an automatic minimal telescope selection cut:
        # there must be at least one triggered telescope of a
        # selected type in the event
        # Users can include stricter cuts in the selection string
        if selected_telescope_types is None:
            # Default: use the first tel type in the file
            default = subarray_table[0]["tel_description"].decode()
            selected_telescope_types = [default]
        if self.mode == "mono":
            self.tel_type = selected_telescope_types[0]

        # Select which telescopes from the full dataset to include in each
        # event by a telescope type and an optional list of telescope ids.
        selected_telescopes = {}
        for tel_type in selected_telescope_types:
            available_tel_ids = telescopes[tel_type]
            # Keep only the selected tel ids for the tel type
            if selected_telescope_ids:
                selected_telescopes[tel_type] = np.intersect1d(
                    available_tel_ids, selected_telescope_ids
                )
            else:
                selected_telescopes[tel_type] = available_tel_ids

        return telescopes, selected_telescopes, camera2index

    def _construct_pixel_positions(self, telescope_type_information):
        """
        Construct the pixel position of the cameras from the DL1 hdf5 file.
        Parameters
        ----------
            telescope_type_information (tables.Table):

        Returns
        -------
        pixel_positions (dict): dictionary of `{cameras: pixel_positions}`
        num_pixels (dict): dictionary of `{cameras: num_pixels}`

        """
        if self.data_model_mainversion < 4:
            cameras = [
                description.decode("UTF-8").split("_")[-1]
                for description in telescope_type_information.optics.cols._f_col(
                    "description"
                )
            ]
        else:
            cameras = self.camera2index.keys()

        pixel_positions = {}
        num_pixels = {}
        for camera in cameras:
            if not self.data_model_version.startswith("v1"):
                cam_geom = telescope_type_information.camera._f_get_child(
                    "geometry_{}".format(self.camera2index[camera])
                )
            else:
                cam_geom = telescope_type_information.camera._f_get_child(
                    "geometry_{}".format(camera)
                )
            pix_x = np.array(cam_geom.cols._f_col("pix_x"))
            pix_y = np.array(cam_geom.cols._f_col("pix_y"))
            num_pixels[camera] = len(pix_x)
            pixel_positions[camera] = np.stack((pix_x, pix_y))
            # For now hardcoded, since this information is not in the h5 files.
            # The official CTA DL1 format will contain this information.
            if camera in ["LSTCam", "LSTSiPMCam", "NectarCam", "MAGICCam"]:
                rotation_angle = -70.9 * np.pi / 180.0
                if camera == "MAGICCam":
                    rotation_angle = -100.893 * np.pi / 180.0
                if camera == "LSTSiPMCam":
                    rotation_angle = -cam_geom._v_attrs["PIX_ROT"] * np.pi / 180.0
                if self.process_type == "Observation" and camera == "LSTCam":
                    rotation_angle = -70.8935 * np.pi / 180.0
                rotation_matrix = np.matrix(
                    [
                        [np.cos(rotation_angle), -np.sin(rotation_angle)],
                        [np.sin(rotation_angle), np.cos(rotation_angle)],
                    ],
                    dtype=float,
                )
                pixel_positions[camera] = np.squeeze(
                    np.asarray(np.dot(rotation_matrix, pixel_positions[camera]))
                )

        return pixel_positions, num_pixels

    def _load_tel_type_data(self, filename, tel_type, trigger_info, pointing_info=None):
        triggers = []
        waveforms = []
        images = []
        parameters_lists = []
        pointings = []
        subarray_info = [[] for column in self.subarray_info]
        if self.split_datasets_by == "tel_id":
            for i, tel_id in enumerate(self.selected_telescopes[tel_type]):
                if self.waveform is not None:
                    if "raw" in self.waveform:
                        child = None
                        with lock:
                            tel_table = "tel_{:03d}".format(tel_id)
                            if (
                                tel_table
                                in self.files[filename].root.r0.event.telescope
                            ):
                                child = self.files[
                                    filename
                                ].root.r0.event.telescope._f_get_child(tel_table)
                                img_child = None
                                if "dl1" in self.files[filename].root:
                                    if "images" in self.files[filename].root.dl1.event.telescope:
                                        img_child = self.files[
                                            filename
                                        ].root.dl1.event.telescope.images._f_get_child(tel_table)
                        waveforms.append(
                            self._get_waveform(child, tel_type, trigger_info[i], img_child)
                        )
                    if "calibrate" in self.waveform:
                        child = None
                        with lock:
                            tel_table = "tel_{:03d}".format(tel_id)
                            if (
                                tel_table
                                in self.files[filename].root.r1.event.telescope
                            ):
                                child = self.files[
                                    filename
                                ].root.r1.event.telescope._f_get_child(tel_table)
                                img_child = None
                                if "dl1" in self.files[filename].root:
                                    if "images" in self.files[filename].root.dl1.event.telescope:
                                        img_child = self.files[
                                            filename
                                        ].root.dl1.event.telescope.images._f_get_child(tel_table)
                        waveforms.append(
                            self._get_waveform(child, tel_type, trigger_info[i], img_child)
                        )

                if self.image_channels is not None:
                    child = None
                    with lock:
                        tel_table = "tel_{:03d}".format(tel_id)
                        if (
                            tel_table
                            in self.files[filename].root.dl1.event.telescope.images
                        ):
                            child = self.files[
                                filename
                            ].root.dl1.event.telescope.images._f_get_child(tel_table)
                    images.append(super()._get_image(child, tel_type, trigger_info[i]))

                if self.parameter_list is not None:
                    child = None
                    with lock:
                        tel_table = "tel_{:03d}".format(tel_id)
                        if (
                            tel_table
                            in self.files[filename].root.dl1.event.telescope.parameters
                        ):
                            child = self.files[
                                filename
                            ].root.dl1.event.telescope.parameters._f_get_child(
                                tel_table
                            )
                    parameter_list = []
                    for parameter in self.parameter_list:
                        if trigger_info[i] != -1 and child:
                            parameter_list.append(child[trigger_info[i]][parameter])
                        else:
                            parameter_list.append(np.nan)
                    parameters_lists.append(np.array(parameter_list, dtype=np.float32))

                if self.pointing_mode == "divergent":
                    child = None
                    with lock:
                        tel_table = "tel_{:03d}".format(tel_id)
                        if (
                            tel_table
                            in self.files[
                                filename
                            ].root.dl1.monitoring.telescope.pointing
                        ):
                            child = self.files[
                                filename
                            ].root.dl1.monitoring.telescope.pointing._f_get_child(
                                tel_table
                            )
                    if child:
                        pointings.append(
                            np.array(
                                [
                                    child[pointing_info[i]]["altitude"],
                                    child[pointing_info[i]]["azimuth"],
                                ],
                                np.float32,
                            )
                        )
                    else:
                        pointings.append(np.array([np.nan, np.nan], np.float32))

        elif self.split_datasets_by == "tel_type":
            if self.waveform is not None:
                if "raw" in self.waveform:
                    with lock:
                        wvf_child = self.files[
                            filename
                        ].root.r0.event.telescope._f_get_child(tel_type)
                        img_child = None
                        if "dl1" in self.files[filename].root:
                            if "images" in self.files[filename].root.dl1.event.telescope:
                                img_child = self.files[
                                    filename
                                ].root.dl1.event.telescope.images._f_get_child(tel_table)
                if "calibrate" in self.waveform:
                    with lock:
                        wvf_child = self.files[
                            filename
                        ].root.r1.event.telescope._f_get_child(tel_type)
                        img_child = None
                        if "dl1" in self.files[filename].root:
                            if "images" in self.files[filename].root.dl1.event.telescope:
                                img_child = self.files[
                                    filename
                                ].root.dl1.event.telescope.images._f_get_child(tel_table)
            if self.image_channels is not None:
                with lock:
                    img_child = self.files[
                        filename
                    ].root.dl1.event.telescope.images._f_get_child(tel_type)
            if self.parameter_list is not None:
                with lock:
                    prmtr_child = self.files[
                        filename
                    ].root.dl1.event.telescope.parameters._f_get_child(tel_type)

            for i, tel_id in enumerate(self.selected_telescopes[tel_type]):
                if self.waveform is not None:
                    waveforms.append(
                        self._get_waveform(wvf_child, tel_type, trigger_info[i], img_child)
                    )

                if self.image_channels is not None:
                    images.append(
                        super()._get_image(img_child, tel_type, trigger_info[i])
                    )

                if self.parameter_list is not None:
                    parameter_list = []
                    for parameter in self.parameter_list:
                        parameter_list.append(
                            prmtr_child[trigger_info[i]][parameter]
                            if trigger_info[i] != 0
                            else np.nan
                        )
                    parameters_lists.append(np.array(parameter_list, dtype=np.float32))

            tel_query = "tel_id == {}".format(tel_id)
            super()._append_subarray_info(
                self.files[filename].root.configuration.instrument.subarray.layout,
                subarray_info,
                tel_query,
            )

        example = [np.array(trigger_info >= 0, np.int8)]
        if self.waveform is not None:
            example.extend([np.stack(waveforms)])
        if self.image_channels is not None:
            example.extend([np.stack(images)])
        if self.parameter_list is not None:
            example.extend([np.stack(parameters_lists)])
        if self.pointing_mode == "divergent":
            example.extend([np.stack(pointings)])
        example.extend([np.stack(info) for info in subarray_info])
        return example

    def __getitem__(self, idx):
        identifiers = self.example_identifiers[idx]

        # Get record for the event
        filename = list(self.files)[identifiers[0]]

        # Load the data and any selected array info
        if self.mode == "mono":
            # Get a single image
            if self.process_type == "Simulation":
                nrow, index, tel_id = identifiers[1:4]
            else:
                index, tel_id = identifiers[1:3]

            example = []
            if self.split_datasets_by == "tel_id":
                if self.waveform is not None:
                    if "raw" in self.waveform:
                        with lock:
                            tel_table = "tel_{:03d}".format(tel_id)
                            child = self.files[
                                filename
                            ].root.r0.event.telescope._f_get_child(tel_table)
                            img_child = None
                            if "dl1" in self.files[filename].root:
                                if "images" in self.files[filename].root.dl1.event.telescope:
                                    img_child = self.files[
                                        filename
                                    ].root.dl1.event.telescope.images._f_get_child(tel_table)
                        example.append(self._get_waveform(child, self.tel_type, index, img_child))
                    if "calibrate" in self.waveform:
                        with lock:
                            tel_table = "tel_{:03d}".format(tel_id)
                            child = self.files[
                                filename
                            ].root.r1.event.telescope._f_get_child(tel_table)
                            img_child = None
                            if "dl1" in self.files[filename].root:
                                if "images" in self.files[filename].root.dl1.event.telescope:
                                    img_child = self.files[
                                        filename
                                    ].root.dl1.event.telescope.images._f_get_child(tel_table)
                        example.append(self._get_waveform(child, self.tel_type, index, img_child))

                if self.image_channels is not None:
                    with lock:
                        tel_table = "tel_{:03d}".format(tel_id)
                        child = self.files[
                            filename
                        ].root.dl1.event.telescope.images._f_get_child(tel_table)
                    example.append(super()._get_image(child, self.tel_type, index))

                if self.parameter_list is not None:
                    with lock:
                        tel_table = "tel_{:03d}".format(tel_id)
                        child = self.files[
                            filename
                        ].root.dl1.event.telescope.parameters._f_get_child(tel_table)
                    parameter_list = list(child[index][self.parameter_list])
                    example.extend([np.stack(parameter_list)])
            elif self.split_datasets_by == "tel_type":
                if self.waveform is not None:
                    if "raw" in self.waveform:
                        with lock:
                            child = self.files[
                                filename
                            ].root.r0.event.telescope._f_get_child(self.tel_type)
                            img_child = None
                            if "dl1" in self.files[filename].root:
                                if "images" in self.files[filename].root.dl1.event.telescope:
                                    img_child = self.files[
                                        filename
                                    ].root.dl1.event.telescope.images._f_get_child(tel_table)
                        example.append(self._get_waveform(child, self.tel_type, index, img_child))
                    if "calibrate" in self.waveform:
                        with lock:
                            child = self.files[
                                filename
                            ].root.r0.event.telescope._f_get_child(self.tel_type)
                            img_child = None
                            if "dl1" in self.files[filename].root:
                                if "images" in self.files[filename].root.dl1.event.telescope:
                                    img_child = self.files[
                                        filename
                                    ].root.dl1.event.telescope.images._f_get_child(tel_table)
                        example.append(self._get_waveform(child, self.tel_type, index, img_child))

                if self.image_channels is not None:
                    with lock:
                        child = self.files[
                            filename
                        ].root.dl1.event.telescope.images._f_get_child(self.tel_type)
                    example.append(super()._get_image(child, self.tel_type, index))

                if self.parameter_list is not None:
                    with lock:
                        child = self.files[
                            filename
                        ].root.dl1.event.telescope.parameters._f_get_child(
                            self.tel_type
                        )
                    parameter_list = list(child[index][self.parameter_list])
                    example.extend([np.stack(parameter_list)])

            subarray_info = [[] for column in self.subarray_info]
            tel_query = "tel_id == {}".format(tel_id)
            super()._append_subarray_info(
                self.files[filename].root.configuration.instrument.subarray.layout,
                subarray_info,
                tel_query,
            )
            example.extend([np.stack(info) for info in subarray_info])

            if self.pointing_mode == "subarray":
                pointing_info = identifiers[4]
                with lock:
                    subarray_pointing = self.files[
                        filename
                    ].root.dl1.monitoring.subarray.pointing
                example.append(
                    np.array(
                        [
                            subarray_pointing[pointing_info]["array_altitude"],
                            subarray_pointing[pointing_info]["array_azimuth"],
                        ],
                        np.float32,
                    )
                )
            elif self.pointing_mode == "divergent":
                pointing_info = identifiers[4]
                with lock:
                    tel_table = "tel_{:03d}".format(tel_id)
                    if (
                        tel_table
                        in self.files[filename].root.dl1.monitoring.telescope.pointing
                    ):
                        child = self.files[
                            filename
                        ].root.dl1.monitoring.telescope.pointing._f_get_child(tel_table)
                example.append(
                    np.array(
                        [
                            child[pointing_info]["altitude"],
                            child[pointing_info]["azimuth"],
                        ],
                        np.float32,
                    )
                )

        elif self.mode == "stereo":
            # Get a list of images and/or image parameters, an array of binary trigger values and telescope pointings
            # for each selected telescope type
            pointing_info = None
            if self.process_type == "Simulation":
                nrow = identifiers[1]
                trigger_info = identifiers[2]
                if self.pointing_mode == "divergent":
                    pointing_info = identifiers[3]
            else:
                trigger_info = identifiers[1]
                if self.pointing_mode == "divergent":
                    pointing_info = identifiers[2]

            example = []
            for ind, tel_type in enumerate(self.selected_telescopes):
                tel_type_example = self._load_tel_type_data(
                    filename, tel_type, trigger_info[ind], pointing_info
                )
                example.extend(tel_type_example)

            if self.pointing_mode == "subarray":
                pointing_info = identifiers[3]
                with lock:
                    subarray_pointing = self.files[
                        filename
                    ].root.dl1.monitoring.subarray.pointing
                example.append(
                    np.array(
                        [
                            subarray_pointing[pointing_info]["array_altitude"],
                            subarray_pointing[pointing_info]["array_azimuth"],
                        ],
                        np.float32,
                    )
                )

        # Load event info
        if self.process_type == "Simulation":
            with lock:
                events = self.files[filename].root.simulation.event.subarray.shower
                for column in self.event_info:
                    dtype = events.cols._f_col(column).dtype
                    example.append(np.array(events[nrow][column], dtype=dtype))

        # Preprocess the example
        example = self.processor.process(example)

        return example


class DL1DataReaderDL1DH(DL1DataReader):
    def __init__(
        self,
        file_list,
        example_identifiers_file=None,
        mode="stereo",
        pointing_mode="subarray",
        selected_telescope_types=None,
        selected_telescope_ids=None,
        parameter_table=0,
        selection_string=None,
        multiplicity_selection=None,
        event_selection=None,
        parameter_selection=None,
        image_selection=None,
        shuffle=False,
        seed=None,
        image_channels=None,
        mapping_settings=None,
        parameter_list=None,
        subarray_info=None,
        event_info=None,
        transforms=None,
        validate_processor=False,
    ):
        super().__init__(
            file_list=file_list,
            mode=mode,
            subarray_info=subarray_info,
            event_info=event_info,
        )

        first_file = list(self.files)[0]
        self.data_model_version = "dl1dh_v" + self._v_attrs["dl1_data_handler_version"]
        self.process_type = (
            "Simulation" if "corsika_version" in self._v_attrs else "Observation"
        )
        self.instrument_id = (
            "MAGIC"
            if self.files[first_file]
            .root.Array_Information[0]["type"]
            .decode()
            .split("_")[1]
            == "MAGIC"
            else "CTA"
        )

        # Set pointing mode
        # Fix_subarray: Fix subarray pointing (MC production)
        # Subarray: Subarray pointing with different pointing over time (Operation or MC production with different pointing)
        if pointing_mode in ["fix_subarray", "subarray"]:
            self.pointing_mode = pointing_mode
        else:
            raise ValueError(
                "Invalid pointing mode selection '{}'. Valid options: "
                "'fix_subarray', 'subarray'".format(pointing_mode)
            )

        # Set the number of the parameter table
        self.parameter_table = parameter_table

        self.example_identifiers = None
        self.telescopes = {}
        if selected_telescope_ids is None:
            selected_telescope_ids = []

        if multiplicity_selection is None:
            multiplicity_selection = {}

        if event_selection is None:
            event_selection = {}

        if image_selection is None:
            image_selection = {}

        if mapping_settings is None:
            mapping_settings = {}

        self.image_scale = None
        self.peak_time_scale = None
        self.simulation_info = None
        self.simulated_particles = {}
        self.simulated_particles["total"] = 0
        self.example_identifiers = None
        if example_identifiers_file is None:
            example_identifiers_file = {}
        else:
            example_identifiers_file = pd.HDFStore(example_identifiers_file)

        if "/example_identifiers" in list(example_identifiers_file.keys()):
            self.example_identifiers = pd.read_hdf(
                example_identifiers_file, key="/example_identifiers"
            ).to_numpy()
            if "/simulation_info" in list(example_identifiers_file.keys()):
                self.simulation_info = pd.read_hdf(
                    example_identifiers_file, key="/simulation_info"
                ).to_dict("records")[0]
            if "/simulated_particles" in list(example_identifiers_file.keys()):
                self.simulated_particles = pd.read_hdf(
                    example_identifiers_file, key="/simulated_particles"
                ).to_dict("records")[0]
            if "/class_weight" in list(example_identifiers_file.keys()):
                self.class_weight = pd.read_hdf(
                    example_identifiers_file, key="/class_weight"
                ).to_dict("records")[0]
            if "/class_names" in list(example_identifiers_file.keys()):
                class_names = pd.read_hdf(
                    example_identifiers_file, key="/class_names"
                ).to_dict("records")
                self.class_names = [name[0] for name in class_names]
            if "/shower_primary_id_to_class" in list(example_identifiers_file.keys()):
                self.shower_primary_id_to_class = pd.read_hdf(
                    example_identifiers_file, key="/shower_primary_id_to_class"
                ).to_dict("records")[0]
            self.num_classes = len(self.simulated_particles) - 1
            (
                self.telescopes,
                self.selected_telescopes,
                cut_condition,
            ) = self._construct_telescopes_selection(
                self.files[first_file].root.Array_Information,
                selected_telescope_types,
                selected_telescope_ids,
                selection_string,
            )
        else:
            for file_idx, (filename, f) in enumerate(self.files.items()):
                if self.process_type == "Simulation":
                    self.simulation_info = super()._construct_simulated_info(
                        f, self.simulation_info, file_type="dl1dh"
                    )

                # Teslecope selection
                (
                    telescopes,
                    selected_telescopes,
                    cut_condition,
                ) = self._construct_telescopes_selection(
                    f.root.Array_Information,
                    selected_telescope_types,
                    selected_telescope_ids,
                    selection_string,
                )

                # Multiplicity selection
                if "Subarray" not in multiplicity_selection:
                    multiplicity_selection["Subarray"] = 1
                    for tel_type in selected_telescopes:
                        if tel_type in multiplicity_selection:
                            multiplicity_selection["Subarray"] = multiplicity_selection[
                                tel_type
                            ]
                if len(selected_telescopes) > 1:
                    for tel_type in selected_telescopes:
                        if tel_type not in multiplicity_selection:
                            multiplicity_selection[tel_type] = 0
                else:
                    multiplicity_selection[
                        list(selected_telescopes.keys())[0]
                    ] = multiplicity_selection["Subarray"]

                # Event selection
                selected_nrows = set(
                    [row.nrow for row in f.root.Events.where(cut_condition)]
                )
                selected_nrows &= self._select_event(f, event_selection)
                selected_nrows = list(selected_nrows)

                # Image & parameter selection
                # Make list of identifiers of all examples passing event selection
                if self.mode == "mono":
                    example_identifiers = []
                    field = "{}_indices".format(self.tel_type)
                    selected_indices = f.root.Events.read_coordinates(
                        selected_nrows, field=field
                    )
                    for tel_id in selected_telescopes[self.tel_type]:
                        tel_index = telescopes[self.tel_type].index(tel_id)
                        img_ids = np.array(selected_indices[:, tel_index])
                        mask = img_ids != 0
                        if parameter_selection:
                            parameters = f.root[
                                "Parameters" + str(self.parameter_table)
                            ][self.tel_type][img_ids[mask]]
                            parameter_mask = np.full(len(parameters), True)
                            for filter in parameter_selection:
                                selected_parameter = parameters[filter["col_name"]]
                                if "min_value" in filter:
                                    parameter_mask &= (
                                        selected_parameter >= filter["min_value"]
                                    )
                                if "max_value" in filter:
                                    parameter_mask &= (
                                        selected_parameter < filter["max_value"]
                                    )
                            mask[mask] &= parameter_mask

                        # TODO handle all selected channels
                        mask[mask] &= self._select_image(
                            f.root["Images"][self.tel_type][img_ids[mask]]["image"],
                            image_selection,
                        )
                        for image_index, nrow in zip(
                            img_ids[mask], np.array(selected_nrows)[mask]
                        ):
                            example_identifiers.append(
                                (file_idx, nrow, image_index, tel_id)
                            )

                elif self.mode == "stereo":
                    example_identifiers = []
                    image_indices = {}
                    subarray_triggers = np.zeros(len(selected_nrows))
                    for tel_type in selected_telescopes:
                        field = "{}_indices".format(tel_type)
                        selected_indices = f.root.Events.read_coordinates(
                            selected_nrows, field=field
                        )
                        triggers = np.zeros(len(selected_indices))
                        img_indices = []
                        for tel_id in selected_telescopes[tel_type]:
                            tel_index = telescopes[tel_type].index(tel_id)
                            img_ids = np.array(selected_indices[:, tel_index])
                            mask = img_ids != 0
                            if parameter_selection:
                                parameters = f.root[
                                    "Parameters" + str(self.parameter_table)
                                ][tel_type][img_ids[mask]]
                                parameter_mask = np.full(len(parameters), True)
                                for filter in parameter_selection:
                                    selected_parameter = parameters[filter["col_name"]]
                                    if "min_value" in filter:
                                        parameter_mask &= (
                                            selected_parameter >= filter["min_value"]
                                        )
                                    if "max_value" in filter:
                                        parameter_mask &= (
                                            selected_parameter < filter["max_value"]
                                        )
                                mask[mask] &= parameter_mask

                            # TODO handle all selected channels
                            mask[mask] &= self._select_image(
                                f.root["Images"][tel_type][img_ids[mask]]["image"],
                                image_selection,
                            )

                            mask = mask.astype(int)
                            triggers += mask
                            img_indices.append(list(img_ids * mask))

                        if multiplicity_selection[tel_type] > 0:
                            trigger_mask = triggers >= multiplicity_selection[tel_type]
                            triggers = triggers[trigger_mask]
                            selected_nrows = np.array(selected_nrows)[trigger_mask]
                            subarray_triggers = subarray_triggers[trigger_mask]
                            for i, img_ind in enumerate(img_indices):
                                img_indices[i] = np.array(img_ind)[trigger_mask]
                        image_indices[tel_type] = np.array(img_indices).T
                        subarray_triggers += triggers

                    if (
                        len(selected_telescopes) > 1
                        and multiplicity_selection["Subarray"] > 1
                    ):
                        subarray_trigger_mask = (
                            subarray_triggers >= multiplicity_selection["Subarray"]
                        )
                        selected_nrows = np.array(selected_nrows)[subarray_trigger_mask]
                        for tel_type in selected_telescopes:
                            image_indices[tel_type] = np.array(image_indices[tel_type])[
                                subarray_trigger_mask
                            ]

                    for idx, nrow in enumerate(selected_nrows):
                        image_index = []
                        for tel_type in selected_telescopes:
                            image_index.append(image_indices[tel_type][idx])
                        example_identifiers.append((file_idx, nrow, image_index))

                # Track number of events for each particle type
                true_shower_primary_id = f.root.Events.cols._f_col(
                    "true_shower_primary_id"
                )[0]
                self.simulated_particles["total"] += len(example_identifiers)
                if true_shower_primary_id in self.simulated_particles:
                    self.simulated_particles[true_shower_primary_id] += len(
                        example_identifiers
                    )
                else:
                    self.simulated_particles[true_shower_primary_id] = len(
                        example_identifiers
                    )

                # Confirm that the files are consistent and merge them
                if not self.telescopes:
                    self.telescopes = telescopes
                if self.telescopes != telescopes:
                    raise ValueError(
                        "Inconsistent telescope definition in " "{}".format(filename)
                    )
                self.selected_telescopes = selected_telescopes

                if self.example_identifiers is None:
                    self.example_identifiers = example_identifiers
                else:
                    self.example_identifiers.extend(example_identifiers)

            # Handling the particle ids automatically and class weights calculation
            # Scaling by total/2 helps keep the loss to a similar magnitude.
            # The sum of the weights of all examples stays the same.
            self.num_classes = len(self.simulated_particles) - 1
            if self.process_type == "Simulation":
                if len(self.simulated_particles) > 2:
                    self.shower_primary_id_to_class = {}
                    self.class_names = []
                    for p, particle_id in enumerate(
                        list(self.simulated_particles.keys())[1:]
                    ):
                        self.shower_primary_id_to_class[particle_id] = p
                        self.class_names.append(
                            (self.shower_primary_id_to_name[particle_id])
                        )

                    self.class_weight = {}
                    for particle_id, num_particles in self.simulated_particles.items():
                        if particle_id != "total":
                            self.class_weight[
                                self.shower_primary_id_to_class[particle_id]
                            ] = (1 / num_particles) * (
                                self.simulated_particles["total"] / 2.0
                            )

            # Shuffle the examples
            if shuffle:
                random.seed(seed)
                random.shuffle(self.example_identifiers)

            # Dump example_identifiers and simulation_info to a pandas hdf5 file
            if not isinstance(example_identifiers_file, dict):
                pd.DataFrame(data=self.example_identifiers).to_hdf(
                    example_identifiers_file, key="example_identifiers", mode="a"
                )
                if self.simulation_info:
                    pd.DataFrame(
                        data=pd.DataFrame(self.simulation_info, index=[0])
                    ).to_hdf(example_identifiers_file, key="simulation_info", mode="a")
                if self.simulated_particles:
                    pd.DataFrame(
                        data=pd.DataFrame(self.simulated_particles, index=[0])
                    ).to_hdf(
                        example_identifiers_file, key="simulated_particles", mode="a"
                    )
                    if self.class_weight:
                        pd.DataFrame(
                            data=pd.DataFrame(self.class_weight, index=[0])
                        ).to_hdf(example_identifiers_file, key="class_weight", mode="a")
                        pd.DataFrame(data=pd.DataFrame(self.class_names)).to_hdf(
                            example_identifiers_file, key="class_names", mode="a"
                        )
                        pd.DataFrame(
                            data=pd.DataFrame(
                                self.shower_primary_id_to_class, index=[0]
                            )
                        ).to_hdf(
                            example_identifiers_file,
                            key="shower_primary_id_to_class",
                            mode="a",
                        )
                example_identifiers_file.close()

        if self.pointing_mode == "fix_subarray":
            run_array_direction = self.files[first_file].root._v_attrs[
                "run_array_direction"
            ]
            self.pointing = np.array(
                [run_array_direction[1], run_array_direction[0]], np.float32
            )

        self.parameter_list = parameter_list
        self.image_channels = image_channels

        # ImageMapper (1D charges -> 2D images)
        if self.image_channels is not None:
            self.pixel_positions, self.num_pixels = self._construct_pixel_positions(
                self.files[first_file].root.Telescope_Type_Information
            )
            if "camera_types" not in mapping_settings:
                mapping_settings["camera_types"] = self.pixel_positions.keys()
            self.image_mapper = ImageMapper(
                pixel_positions=self.pixel_positions, **mapping_settings
            )

            for camera_type in mapping_settings["camera_types"]:
                self.image_mapper.image_shapes[camera_type] = (
                    self.image_mapper.image_shapes[camera_type][0],
                    self.image_mapper.image_shapes[camera_type][1],
                    len(self.image_channels),  # number of channels
                )

        super()._construct_unprocessed_example_description(
            self.files[first_file].root.Array_Information,
            self.files[first_file].root.Events,
        )

        self.processor = DL1DataProcessor(
            self.mode,
            self.unprocessed_example_description,
            transforms,
            validate_processor,
        )

        # Definition of preprocessed example
        self.example_description = self.processor.output_description

    def _construct_telescopes_selection(
        self,
        subarray_table,
        selected_telescope_types,
        selected_telescope_ids,
        selection_string,
    ):
        """
        Construct the selection of the telescopes
        Parameters
        ----------
            subarray_table (tables.table):
            selected_telescope_type (array of str):
            selected_telescope_ids (array of int):
            selection_string (str):

        Returns
        -------
        telescopes (dict): dictionary of `{: }`
        selected_telescopes (dict): dictionary of `{: }`
        cut_condition (str): cut condition for pytables where function

        """

        # Get dict of all the tel_types in the file mapped to their tel_ids
        telescopes = {}
        for row in subarray_table:
            tel_type = row["type"].decode()
            if tel_type not in telescopes:
                telescopes[tel_type] = []
            telescopes[tel_type].append(row["id"])

        # Enforce an automatic minimal telescope selection cut:
        # there must be at least one triggered telescope of a
        # selected type in the event
        # Users can include stricter cuts in the selection string
        if self.mode == "mono":
            if selected_telescope_types is None:
                # Default: use the first tel type in the file
                default = subarray_table[0]["type"].decode()
                selected_telescope_types = default
            self.tel_type = selected_telescope_types[0]
        elif self.mode == "stereo":
            if selected_telescope_types is None:
                # Default: use all tel types
                selected_telescope_types = list(telescopes)
            self.tel_type = None
        selected_tel_types = selected_telescope_types

        multiplicity_conditions = [
            "(" + tel_type + "_multiplicity > 0)" for tel_type in selected_tel_types
        ]
        tel_cut_string = "(" + " | ".join(multiplicity_conditions) + ")"
        # Combine minimal telescope cut with explicit selection cuts
        if selection_string:
            cut_condition = selection_string + " & " + tel_cut_string
        else:
            cut_condition = tel_cut_string

        # Select which telescopes from the full dataset to include in each
        # event by a telescope type and an optional list of telescope ids.
        selected_telescopes = {}
        for tel_type in selected_tel_types:
            available_tel_ids = telescopes[tel_type]
            # Keep only the selected tel ids for the tel type
            if selected_telescope_ids:
                selected_telescopes[tel_type] = np.intersect1d(
                    available_tel_ids, selected_telescope_ids
                )
            else:
                selected_telescopes[tel_type] = available_tel_ids

        return telescopes, selected_telescopes, cut_condition

    def _construct_pixel_positions(self, telescope_type_information):
        """
        Construct the pixel position of the cameras from the DL1 hdf5 file.
        Parameters
        ----------
            file (tables.): the file containing the data

        Returns
        -------
        pixel_positions (dict): dictionary of `{cameras: pixel_positions}`
        num_pixels (dict): dictionary of `{cameras: num_pixels}`

        """
        cameras = [x["camera"].decode() for x in telescope_type_information]
        num_pix = [x["num_pixels"] for x in telescope_type_information]
        pix_pos = [x["pixel_positions"] for x in telescope_type_information]
        pixel_positions = {}
        num_pixels = {}
        for i, camera in enumerate(cameras):
            pixel_positions[camera] = pix_pos[i][: num_pix[i]].T
            num_pixels[camera] = num_pix[i]
            # For now hardcoded, since this information is not in the h5 files.
            # The official CTA DL1 format will contain this information.
            if camera in ["LSTCam", "NectarCam", "MAGICCam"]:
                rotation_angle = (
                    -70.9 * np.pi / 180.0
                    if camera == "MAGICCam"
                    else -100.893 * np.pi / 180.0
                )
                rotation_matrix = np.matrix(
                    [
                        [np.cos(rotation_angle), -np.sin(rotation_angle)],
                        [np.sin(rotation_angle), np.cos(rotation_angle)],
                    ],
                    dtype=float,
                )
                pixel_positions[camera] = np.squeeze(
                    np.asarray(np.dot(rotation_matrix, pixel_positions[camera]))
                )

        return pixel_positions, num_pixels

    def _select_event(self, file, filters):
        """
        Filter the data event wise.
        Parameters
        ----------
            file (tables.File): the file containing the data
            filters (dict): dictionary of `{filter_function: filter_parameters}` to apply on the data

        Returns
        -------
        the filtered nrows

        """
        indices = set(np.arange(len(file.root.Events[:])))
        for filter_function, filter_parameters in filters.items():
            indices &= filter_function(self, file, **filter_parameters)
        return indices

    def _select_image(self, images, filters):
        """
        Filter the data image wise.
        Parameters
        ----------
            images (tables.File): the images to filter on
            filters (dict): dictionary of `{filter_function: filter_parameters}` to apply on the data

        Returns
        -------
        the mask of filtered images

        """
        mask = np.full(len(images), True)
        for filter_function, filter_parameters in filters.items():
            mask &= filter_function(self, images, **filter_parameters)
        return mask

    def _load_tel_type_data(self, filename, nrow, tel_type, trigger_info):
        triggers = []
        images = []
        parameters_lists = []
        subarray_info = [[] for column in self.subarray_info]
        if self.image_channels is not None:
            with lock:
                img_child = self.files[filename].root["Images"]._f_get_child(tel_type)
        if self.parameter_list is not None:
            with lock:
                prmtr_child = self.files[filename].root[
                    "Parameters" + str(self.parameter_table)
                ][tel_type]

        for i, tel_id in enumerate(self.selected_telescopes[tel_type]):
            trigger = 0 if trigger_info[i] == 0 else 1
            triggers.append(trigger)

            if self.image_channels is not None:
                images.append(
                    super()._get_image(
                        img_child, tel_type, trigger_info[i], self.parameter_table
                    )
                )

            if self.parameter_list is not None:
                parameter_list = []
                for parameter in self.parameter_list:
                    parameter_val = (
                        prmtr_child[trigger_info[i]][parameter]
                        if trigger_info[i] != 0
                        else np.nan
                    )
                    parameter_list.append(parameter_val)
                parameters_lists.append(np.array(parameter_list, dtype=np.float32))

            query = "id == {}".format(tel_id)
            super()._append_subarray_info(
                self.files[filename].root.Array_Information, subarray_info, query
            )

        example = [np.array(triggers, np.int8)]
        if self.image_channels is not None:
            example.extend([np.stack(images)])
        if self.parameter_list is not None:
            example.extend([np.stack(parameters_lists)])
        example.extend([np.stack(info) for info in subarray_info])

        return example

    def __getitem__(self, idx):
        identifiers = self.example_identifiers[idx]

        # Get record for the event
        filename = list(self.files)[identifiers[0]]

        # Load the data and any selected array info
        if self.mode == "mono":
            # Get a single image
            nrow, index, tel_id = identifiers[1:4]
            example = []
            if self.image_channels is not None:
                with lock:
                    child = (
                        self.files[filename].root["Images"]._f_get_child(self.tel_type)
                    )
                example.append(
                    super()._get_image(
                        child, self.tel_type, index, self.parameter_table
                    )
                )

            if self.parameter_list is not None:
                with lock:
                    parameters = self.files[filename].root[
                        "Parameters" + str(self.parameter_table)
                    ][self.tel_type]
                parameter_list = list(parameters[index][self.parameter_list])
                example.extend([np.stack(parameter_list)])

            subarray_info = [[] for column in self.subarray_info]
            query = "id == {}".format(tel_id)
            super()._append_subarray_info(
                self.files[filename].root.Array_Information, subarray_info, query
            )
            example.extend([np.stack(info) for info in subarray_info])
        elif self.mode == "stereo":
            # Get a list of images and/or image parameters and array of binary trigger values
            # for each selected telescope type
            nrow = identifiers[1]
            trigger_info = identifiers[2]
            example = []
            for ind, tel_type in enumerate(self.selected_telescopes):
                tel_type_example = self._load_tel_type_data(
                    filename, nrow, tel_type, trigger_info[ind]
                )
                example.extend(tel_type_example)

        if self.pointing_mode == "subarray":
            with lock:
                events = self.files[filename].root.Events
                example.append(
                    np.array(
                        [
                            events[nrow]["array_pointing_alt"],
                            events[nrow]["array_pointing_az"],
                        ],
                        np.float32,
                    )
                )

        # Load event info
        with lock:
            events = self.files[filename].root.Events
            for column in self.event_info:
                dtype = events.cols._f_col(column).dtype
                example.append(np.array(events[nrow][column], dtype=dtype))

        # Preprocess the example
        example = self.processor.process(example)

        return example<|MERGE_RESOLUTION|>--- conflicted
+++ resolved
@@ -344,13 +344,7 @@
             if self.data_model_mainversion >= 4:
                 n_showers = sum(np.array(runs.cols._f_col("n_showers"))) * shower_reuse
             else:
-<<<<<<< HEAD
-                n_showers = (
-                    sum(np.array(runs.cols._f_col("num_showers"))) * shower_reuse
-                )
-=======
                 n_showers = sum(np.array(runs.cols._f_col("num_showers"))) * shower_reuse
->>>>>>> 33c27440
             energy_range_min = min(np.array(runs.cols._f_col("energy_range_min")))
             energy_range_max = max(np.array(runs.cols._f_col("energy_range_max")))
             max_scatter_range = max(np.array(runs.cols._f_col("max_scatter_range")))
