--- conflicted
+++ resolved
@@ -171,11 +171,7 @@
         if image_channels is None:
             image_channels = ['charge']
         self.image_channels = image_channels
-<<<<<<< HEAD
-        self.image_mapper = ImageMapper(mapping_method=mapping_method, channels=image_channels,
-=======
         self.image_mapper = ImageMapper(channels=self.image_channels,
->>>>>>> 700b3cbe
                                         **mapping_settings)
 
         if array_info is None:
