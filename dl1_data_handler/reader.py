"""
This module defines the ``DLDataReader`` and ``TableQualityQuery`` classes that hold the basic reading and processing functionality for Deep Learning (DL) analyses.
"""
<<<<<<< HEAD

__all__ = [
    "ProcessType",
    "TableQualityQuery",
    "DLDataReader",
    "DLImageReader",
    "get_unmapped_image",
    "DLWaveformReader",
    "get_unmapped_waveform",
    "clean_waveform",
    "DLRawTriggerReader",
    "DLFeatureVectorReader",
    "get_feature_vectors",
]

=======

__all__ = [
    "ProcessType",
    "TableQualityQuery",
    "DLDataReader",
    "DLImageReader",
    "get_unmapped_image",
    "DLWaveformReader",
    "get_unmapped_waveform",
    "clean_waveform",
    "DLFeatureVectorReader",
    "get_feature_vectors",
]

>>>>>>> a9d2de16
from abc import abstractmethod
import atexit
from collections import OrderedDict
from enum import Enum
import numpy as np
import tables
import threading
<<<<<<< HEAD
import os
=======

>>>>>>> a9d2de16
from astropy import units as u
from astropy.coordinates.earth import EarthLocation
from astropy.coordinates import AltAz, SkyCoord
from astropy.table import (
    Table,
    unique,
    join,
    vstack,
)
from astropy.time import Time
<<<<<<< HEAD
from scipy.spatial import KDTree
from scipy.sparse import csr_matrix
=======
>>>>>>> a9d2de16

from ctapipe.coordinates import CameraFrame, NominalFrame
from ctapipe.core import Component, QualityQuery
from ctapipe.core.traits import (
    Bool,
    Dict,
    CInt,
    Int,
    IntTelescopeParameter,
    Set,
    List,
    CaselessStrEnum,
    Unicode,
<<<<<<< HEAD
    TelescopeParameter,
)
from ctapipe.instrument import SubarrayDescription
=======
    UseEnum,
    TelescopeParameter,
)
from ctapipe.instrument import SubarrayDescription
from ctapipe.instrument.optics import FocalLengthKind
>>>>>>> a9d2de16
from ctapipe.io import read_table
from dl1_data_handler.image_mapper import ImageMapper

# Reference (dummy) time to insert in the SkyCoord object as the default time
LST_EPOCH = Time("2018-10-01T00:00:00", scale="utc")

lock = threading.Lock()


class ProcessType(Enum):
    Observation = "Observation"
    Simulation = "Simulation"


class TableQualityQuery(QualityQuery):
    """Quality criteria for table-wise dl1b parameters."""

    quality_criteria = List(
        default_value=[
            ("> 50 phe", "hillas_intensity > 50"),
            # ("Positive width", "hillas_width > 0"),
            # ("> 3 pixels", "morphology_n_pixels > 3"),
        ],
        allow_none=True,
        help=QualityQuery.quality_criteria.help,
    ).tag(config=True)


class DLDataReader(Component):
    """
    Base component for reading and processing data from ctapipe HDF5 files for Deep Learning (DL) analyses.

    This class handles the initialization and configuration of the data reader, including setting up quality criteria,
    managing input files, and extracting relevant information from the data files. It supports both observational and
    simulation data, and can operate in ``mono`` and ``stereo`` modes.

    Attributes
    ----------
    quality_query : TableQualityQuery
        An instance of TableQualityQuery to apply quality criteria to the data.
    files : OrderedDict
        A dictionary of filename:file_handle pairs for the input files.
    first_file : str
        The first file in the list of input files, which is used as reference.
    _v_attrs : dict
        Attributes and useful information retrieved from the first file.
    process_type : enum
        The type of data processing (i.e. ``ProcessType.Observation`` or ``ProcessType.Simulation``).
    data_format_version : str
        The version of the ctapipe data format.
    instrument_id : str
        The ID of the instrument.
    subarray : SubarrayDescription
        The description of the subarray.
    tel_ids : list
        List of telescope IDs in the subarray.
    selected_telescopes : dict
        Dictionary of selected telescopes by type.
    tel_type : str
        The type of telescope (used in mono mode).
    image_mappers : dict
        Dictionary of ImageMapper instances for different telescope types.
    telescope_pointings : dict
        Dictionary of telescope pointings.
    tel_trigger_table : Table
        Table of telescope triggers.
    dl1b_parameter_colnames : list
        List of all column names for the DL1b parameter table.
    example_identifiers : list
        List of example identifiers for the dataset.
    class_weight : dict
        Dictionary of class weights for balancing the dataset.

    Parameters
    ----------
    config : traitlets.loader.Config, optional
        Configuration specified by config file or cmdline arguments.
        Used to set traitlet values.
        This is mutually exclusive with passing a ``parent``.
    parent : ctapipe.core.Component or ctapipe.core.Tool, optional
        Parent of this component in the configuration hierarchy,
        this is mutually exclusive with passing ``config``.
    **kwargs : dict
        Additional keyword arguments.

    Methods
    -------
    generate_mono_batch(batch_indices)
        Generate a batch of mono events from list of indices.
    generate_stereo_batch(batch_indices)
        Generate a batch of stereo events from list of indices.
    get_tel_pointing(file, tel_id)
        Retrieve the telescope pointing information for the specified telescope ID.
    close_files()
        Close all open files.
    """

    mode = CaselessStrEnum(
        ["mono", "stereo"],
        default_value="mono",
        help=(
            "Set data loading mode. "
            "``mono``: single images of one telescope type "
            "``stereo``: events including multiple telescope types "
        ),
    ).tag(config=True)

    skip_incompatible_files = Bool(
        default_value=False,
        help="Skip files that are not compatible to the reference instead of raising an error",
    ).tag(config=True)

    allowed_tel_types = List(
        default_value=None,
        allow_none=True,
        help=(
            "List of allowed tel_types, others will be ignored. "
            "If None, all telescope types in the input stream "
            "will be included restricted by trait ``allowed_tels``"
        ),
    ).tag(config=True)

    allowed_tels = Set(
        trait=CInt(),
        default_value=None,
        allow_none=True,
        help=(
            "List of allowed tel_ids, others will be ignored. "
            "If None, all telescopes in the input stream "
            "will be included restricted by trait ``allowed_tel_types``"
        ),
    ).tag(config=True)

    image_mapper_type = TelescopeParameter(
        trait=Unicode(),
        default_value="BilinearMapper",
        allow_none=True,
        help=(
            "Instances of ``ImageMapper`` transforming a raw 1D vector into a 2D image. "
            "Different mapping methods can be selected for each telescope type."
        ),
    ).tag(config=True)

<<<<<<< HEAD
=======
    focal_length_choice = UseEnum(
        FocalLengthKind,
        default_value=FocalLengthKind.EFFECTIVE,
        help=(
            "If both nominal and effective focal lengths are available in the"
            " SimTelArray file, which one to use for the `~ctapipe.coordinates.CameraFrame`"
            " attached to the `~ctapipe.instrument.CameraGeometry` instances in"
            " the `~ctapipe.instrument.SubarrayDescription`, which will be used in"
            " CameraFrame to TelescopeFrame coordinate transforms. "
            " The 'nominal' focal length is the one used during "
            " the simulation, the 'effective' focal length is computed using specialized "
            " ray-tracing from a point light source"
        ),
    ).tag(config=True)

    force_dl1_lookup = Bool(
        default_value=False,
        allow_none=True,
        help=(
            "Force to retrieve the table indices from the DL1 image table. "
            "Usually the table indices can be retrieved from the DL1 parameter table. "
            "In case a scrict ordering can not be guaranteed, the DL1 image table "
            "has to be used to retrieve the table indices. This results in a "
            "significantly slower initializing."
        ),
    ).tag(config=True)

>>>>>>> a9d2de16
    min_telescopes = Int(
        default_value=1,
        help=(
            "Minimum number of telescopes required globally after ``TableQualityQuery``. "
            "Events with fewer telescopes will be filtered out completely. "
            "Requires mode to be ``stereo``."
        ),
    ).tag(config=True)

    min_telescopes_of_type = IntTelescopeParameter(
        default_value=0,
        help=(
            "Minimum number of telescopes required for a specific type after ``TableQualityQuery``. "
            "In events with fewer telescopes of that type, "
            "those telescopes will be removed from the array event. "
            "This might result in the event not fulfilling ``min_telescopes`` anymore "
            "and thus being filtered completely. "
            "Requires mode to be ``stereo``. "
        ),
    ).tag(config=True)

<<<<<<< HEAD
    quality_cuts = Bool(
        default_value=True,
        help="Require quality cuts by ``TableQualityQuery``. False for nsb trigger.").tag(config=True)

=======
>>>>>>> a9d2de16
    def __init__(
        self,
        input_url_signal,
        input_url_background=[],
        config=None,
        parent=None,
        **kwargs,
    ):
        super().__init__(config=config, parent=parent, **kwargs)

        # Register the destructor to close all open files properly
        atexit.register(self.__destructor)
        # Initialize the Table data quality query
<<<<<<< HEAD
        if self.quality_cuts:
            self.quality_query = TableQualityQuery(parent=self)
        else:
            self.quality_query = None
=======
        self.quality_query = TableQualityQuery(parent=self)
>>>>>>> a9d2de16

        # Construct dict of filename:file_handle pairs of an ordered file list
        self.input_url_signal = input_url_signal
        self.input_url_background = input_url_background
        self.files = OrderedDict()
        file_list = (
            self.input_url_signal + self.input_url_background
            if self.input_url_background
            else self.input_url_signal
        )
        for filename in np.sort(file_list):
            with lock:
                self.files[filename] = tables.open_file(filename, mode="r")
        self.first_file = list(self.files)[0]
        # Save the user attributes and useful information retrieved from the first file as a reference
        self._v_attrs = self.files[self.first_file].root._v_attrs
        self.process_type = ProcessType(self._v_attrs["CTA PROCESS TYPE"])
        self.data_format_version = self._v_attrs["CTA PRODUCT DATA MODEL VERSION"]
        self.instrument_id = self._v_attrs["CTA INSTRUMENT ID"]

        # Check for the minimum ctapipe data format version (v6.0.0) for MC sims
        if (
            self.process_type == ProcessType.Simulation
            and int(self.data_format_version.split(".")[0].replace("v", "")) < 6
        ):
            raise IOError(
                f"Provided ctapipe data format version is '{self.data_format_version}' (must be >= v.6.0.0 for Simulation)."
            )
        # Check for the minimum ctapipe data format version (v5.0.0) for real observational data
        if (
            self.process_type == ProcessType.Observation
            and int(self.data_format_version.split(".")[0].replace("v", "")) < 5
        ):
            raise IOError(
                f"Provided ctapipe data format version is '{self.data_format_version}' (must be >= v.5.0.0 for Observation)."
            )
        # Check for real data processing that only a single file is provided.
        if self.process_type == ProcessType.Observation and len(self.files) != 1:
            raise ValueError(
                f"When processing real observational data, please provide a single file (currently: '{len(self.files)}')."
            )

        # Set up the subarray
<<<<<<< HEAD
        self.subarray = SubarrayDescription.from_hdf(self.first_file)
=======
        self.subarray = SubarrayDescription.from_hdf(self.first_file, focal_length_choice=self.focal_length_choice)
>>>>>>> a9d2de16
        selected_tel_ids = None
        if self.allowed_tels is not None:
            selected_tel_ids = np.array(list(self.allowed_tels), dtype=np.int16)
        else:
            if self.allowed_tel_types is not None:
                selected_tel_ids = np.ravel(
                    [
                        np.array(self.subarray.get_tel_ids_for_type(str(tel_type)))
                        for tel_type in self.allowed_tel_types
                    ]
                )

        # Filter subarray by selected telescopes
        if selected_tel_ids is not None:
            self.subarray = self.subarray.select_subarray(selected_tel_ids)
        self.tel_ids = self.subarray.tel_ids
        # Copy the pixel rotation of the camera geometry for each telescope of the subarray
        # in a variable since the ImageMapper will derotate the pixels. The pixel rotation
        # is needed to create a rotated camera frame in order to transform the true Alt/Az
        # coordinates to correct camera coordinate offsets.
        self.pix_rotation = {}
        for tel_id in self.tel_ids:
            self.pix_rotation[tel_id] = self.subarray.tel[
                tel_id
            ].camera.geometry.pix_rotation
        self.selected_telescopes = {}
        for tel_type in self.subarray.telescope_types:
            # If is needed here for some sims where the same tel_type is stored twice
            if str(tel_type) not in self.selected_telescopes:
                self.selected_telescopes[str(tel_type)] = np.array(
                    self.subarray.get_tel_ids_for_type(str(tel_type))
                )

        # Check if only one telescope type is selected for any subclass except the 'DLFeatureVectorReader'
        if (
            self.__class__.__name__ != "DLFeatureVectorReader"
            and len(self.selected_telescopes) > 1
        ):
            raise ValueError(
                f"'{self.__class__.__name__}' do not support multiple telescope types: '{self.selected_telescopes}'. "
                "Please select only one telescope type or perform the event reconstruction with multiple telescope "
                "types using the 'DLFeatureVectorReader' subclass. Beforehand, the feature vectors have to be appended "
                "to the DL1 data files using '$ ctlearn-predict-model --dl1-features ...'."
            )
        # Check that all files have the same SubarrayDescription
        for filename in self.files:
            # Read SubarrayDescription from the new file
<<<<<<< HEAD
            subarray = SubarrayDescription.from_hdf(filename)
=======
            subarray = SubarrayDescription.from_hdf(filename, focal_length_choice=self.focal_length_choice)
>>>>>>> a9d2de16

            # Filter subarray by selected telescopes
            if selected_tel_ids is not None:
                subarray = subarray.select_subarray(self.tel_ids)

            # Check if it matches the reference
            if not subarray.__eq__(self.subarray):
                if self.skip_incompatible_files:
                    self.log.warning(
                        f"Skipping '{filename}'. Subarray description does not match the reference subarray description."
                    )
                    del self.files[filename]
                else:
                    raise ValueError(
                        f"Subarray description of file '{filename}' does not match the reference subarray description."
                    )

        # Set the telescope type and camera name as class attributes for mono mode for convenience
        # FIXME Make image mapper not a dict because we only need one since we do not select multiple telescope types for image/wvf reading
        self.tel_type = list(self.selected_telescopes)[0]
        self.cam_name = self._get_camera_type(self.tel_type)
        # Initialize the ImageMapper with the pixel positions and mapping settings
        # TODO: Find a better way for passing the configuration
        self.image_mappers = {}
        cam_geom = {}
        if self.image_mapper_type is not None:
            for camera_type in self.subarray.camera_types:
                camera_name = self._get_camera_type(camera_type.name)
                if camera_name not in cam_geom:
                    cam_geom[camera_name] = camera_type.geometry
                    for scope, tel_type, name in self.image_mapper_type:
                        if scope == "type" and camera_name in tel_type:
                            self.image_mappers[camera_name] = ImageMapper.from_name(
                                name,
                                geometry=cam_geom[camera_name],
                                subarray=self.subarray,
                                parent=self,
                            )
                        if tel_type == "*" and camera_name not in self.image_mappers:
                            self.image_mappers[camera_name] = ImageMapper.from_name(
                                name,
                                geometry=cam_geom[camera_name],
                                subarray=self.subarray,
                                parent=self,
                            )

        # Telescope pointings
        self.telescope_pointings = {}
        self.tel_trigger_table, self.subarray_trigger_table = None, None
        if self.process_type == ProcessType.Observation:
            for tel_id in self.tel_ids:
                with lock:
                    # Read the telescope pointing information from the dl0/dl1 monitoring tables.
                    # dl1 monitoring table has priority.
                    if self.files[self.first_file].__contains__(
                        f"/dl0/monitoring/telescope/pointing/tel_{tel_id:03d}"
                    ):
                        self.telescope_pointings[f"tel_{tel_id:03d}"] = read_table(
                            self.files[self.first_file],
                            f"/dl0/monitoring/telescope/pointing/tel_{tel_id:03d}",
                        )
                    if self.files[self.first_file].__contains__(
                        f"/dl1/monitoring/telescope/pointing/tel_{tel_id:03d}"
                    ):
                        self.telescope_pointings[f"tel_{tel_id:03d}"] = read_table(
                            self.files[self.first_file],
                            f"/dl1/monitoring/telescope/pointing/tel_{tel_id:03d}",
                        )
                    # Break if no pointing information is available
                    if not self.files[self.first_file].__contains__(
                        f"/dl0/monitoring/telescope/pointing/tel_{tel_id:03d}"
                    ) and not self.files[self.first_file].__contains__(
                        f"/dl1/monitoring/telescope/pointing/tel_{tel_id:03d}"
                    ):
                        raise IOError(
                            f"Telescope pointing information for telescope '{tel_id}' is not available "
                            f"in the dl0/dl1 monitoring tables of file '{self.first_file}'."
                        )
        with lock:
            self.tel_trigger_table = read_table(
                self.files[self.first_file],
                "/dl1/event/telescope/trigger",
            )
            self.subarray_trigger_table = read_table(
                self.files[self.first_file],
                "/dl1/event/subarray/trigger",
            )
        # Image parameters (DL1b)
        # Retrieve the column names for the DL1b parameter table
        with lock:
            self.dl1b_parameter_colnames = read_table(
                self.files[self.first_file],
                f"/dl1/event/telescope/parameters/tel_{self.tel_ids[0]:03d}",
            ).colnames

        # Columns to keep in the example identifiers
        # This are the basic columns one need to do a
        # conventional IACT analysis with CNNs
        self.example_ids_keep_columns = ["table_index", "obs_id", "event_id", "tel_id"]
        if self.process_type == ProcessType.Simulation:
            self.example_ids_keep_columns.extend(
                [
                    "true_energy",
                    "true_shower_primary_id",
                    "true_az",
                    "telescope_pointing_azimuth",
                    "true_alt",
                    "telescope_pointing_altitude",
                    "cam_coord_offset_x",
                    "cam_coord_offset_y",
                    "cam_coord_distance",
                ]
            )
        elif self.process_type == ProcessType.Observation:
            self.example_ids_keep_columns.extend(["time", "event_type"])

        # Construct the example identifiers
        if self.mode == "mono":
            self._construct_mono_example_identifiers()
        elif self.mode == "stereo":
            self._construct_stereo_example_identifiers()

        # Handling the class weights calculation.
        # Scaling by total/2 helps keep the loss to a similar magnitude.
        # The sum of the weights of all examples stays the same.
        self.class_weight = None
        if self.process_type == ProcessType.Simulation:
<<<<<<< HEAD
            if self.input_url_background or isinstance(self,DLRawTriggerReader):
=======
            if self.input_url_background:
>>>>>>> a9d2de16
                self.class_weight = {
                    0: (1.0 / self.n_bkg_events) * (self._get_n_events() / 2.0),
                    1: (1.0 / self.n_signal_events) * (self._get_n_events() / 2.0),
                }

    def _get_camera_type(self, tel_type):
        """Extract the camera type from the telescope type string."""
        return tel_type.split("_")[-1]

    def _get_n_events(self):
        """Return the number of events in the dataset."""
        if self.mode == "mono":
            return len(self.example_identifiers)
        elif self.mode == "stereo":
            return len(self.unique_example_identifiers)

    def _construct_mono_example_identifiers(self):
        """
        Construct example identifiers for mono mode.

        This method generates a list of example identifiers for the mono mode
        of operation. It processes the DL1b parameter tables for each telescope
        and constructs identifiers based on the event and telescope IDs. These
        identifiers are used to uniquely reference each example in the dataset.
        """
<<<<<<< HEAD
        simulation_info = []
        example_identifiers = []
        for file_idx, (filename, f) in enumerate(self.files.items()):
=======
        simulation_info, example_identifiers = [], []
        for file_idx, (filename, f) in enumerate(self.files.items()):
            # Read the trigger table.
            trigger_table = read_table(f, "/dl1/event/subarray/trigger")
>>>>>>> a9d2de16
            if self.process_type == ProcessType.Simulation:
                # Read simulation information for each observation
                simulation_info.append(read_table(f, "/configuration/simulation/run"))
                # Construct the shower simulation table
                simshower_table = read_table(f, "/simulation/event/subarray/shower")
<<<<<<< HEAD
=======
                # The shower simulation table is joined with the subarray trigger table.
                trigger_table = join(
                    left=trigger_table,
                    right=simshower_table,
                    keys=["obs_id", "event_id"],
                )
>>>>>>> a9d2de16

            # Construct the table containing all events.
            # First, the telescope tables are joined with the shower simulation
            # table and then those joined/merged tables are vertically stacked.
            tel_tables = []
            for tel_id in self.selected_telescopes[self.tel_type]:
                tel_table = read_table(
                    f, f"/dl1/event/telescope/parameters/tel_{tel_id:03d}"
                )
<<<<<<< HEAD
                tel_table.add_column(
                    np.arange(len(tel_table)), name="table_index", index=0
                )
                if self.process_type == ProcessType.Simulation:
                    tel_table = join(
                        left=tel_table,
                        right=simshower_table,
                        keys=["obs_id", "event_id"],
                    )
=======
                if self.force_dl1_lookup:
                    # Read the DL1 image table
                    dl1_tel_table = read_table(
                        f, f"/dl1/event/telescope/images/tel_{tel_id:03d}",
                    )
                    # Keep only the columns needed for the join
                    dl1_tel_table.keep_columns(["obs_id", "event_id", "tel_id"])
                    # Add the table index to the DL1 image table
                    dl1_tel_table.add_column(
                        np.arange(len(dl1_tel_table)), name="table_index", index=0
                    )
                    # Unique the table to remove unwanted duplication
                    dl1_tel_table = unique(dl1_tel_table, keys=["obs_id", "event_id", "tel_id"])
                    # Join the DL1 image table with the DL1 parameter table
                    tel_table = join(
                        left=tel_table,
                        right=dl1_tel_table,
                        keys=["obs_id", "event_id", "tel_id"],
                    )
                else:
                    # Add the table index to the DL1 parameter table
                    tel_table.add_column(
                        np.arange(len(tel_table)), name="table_index", index=0
                    )
                if self.process_type == ProcessType.Simulation:
                    tel_table = join(
                        left=tel_table,
                        right=trigger_table,
                        keys=["obs_id", "event_id"],
                    )
>>>>>>> a9d2de16
                    # Add the spherical offsets w.r.t. to the telescope pointing
                    tel_pointing = self.get_tel_pointing(f, tel_id)
                    tel_table = join(
                        left=tel_table,
                        right=tel_pointing,
                        keys=["obs_id", "tel_id"],
                    )
                    tel_table = self._transform_to_cam_coord_offsets(tel_table)
                tel_tables.append(tel_table)
            events = vstack(tel_tables)

            # Initialize a boolean mask to True for all events
            # Todo: Does not have to be class attribute. This needed at the momment
            # for real data which is processed per file.
            self.passes_quality_checks = np.ones(len(events), dtype=bool)
            # Quality selection based on the dl1b parameter and MC shower simulation tables
            if self.quality_query:
                self.passes_quality_checks = self.quality_query.get_table_mask(events)

            # Apply the mask to filter events that are not fufilling the quality criteria
            events = events[self.passes_quality_checks]

            # Construct the example identifiers
            events.keep_columns(self.example_ids_keep_columns)
            if self.process_type == ProcessType.Simulation:
                # Add the spherical offsets w.r.t. to the telescope pointing
                array_pointing = self.get_array_pointing(f)
                # Join the prediction table with the telescope pointing table
                events = join(
                    left=events,
                    right=array_pointing,
                    keys=["obs_id"],
                )
                events = self._transform_to_sky_spher_offsets(events)
                # Add the logarithm of the true energy in TeV
                events = self._transform_to_log_energy(events)
                # Add the true shower primary class to the table based on the filename
                # is signal or background input file list
                true_shower_primary_class = (
                    1 if filename in self.input_url_signal else 0
                )
                events.add_column(
                    true_shower_primary_class, name="true_shower_primary_class"
                )
            # Add telescope type id which is always 0 in mono mode
            # This is needed to share code with stereo reading mode later on
            events.add_column(file_idx, name="file_index", index=0)
            events.add_column(0, name="tel_type_id", index=3)
            # Appending the events to the list of example identifiers
            example_identifiers.append(events)
<<<<<<< HEAD
        # Constrcut the example identifiers for all files
        self.example_identifiers = vstack(example_identifiers)
        # For the RawTriggerReader patches option we need extra columns and rows to retrieve 
        # more than one patch per event.
        if isinstance(self,DLRawTriggerReader):
            self.example_identifiers = self._get_raw_example(self.example_identifiers)

=======

        # Constrcut the example identifiers for all files
        self.example_identifiers = vstack(example_identifiers)
>>>>>>> a9d2de16
        self.example_identifiers.sort(["obs_id", "event_id", "tel_id", "tel_type_id"])
        # Construct simulation information for all files
        if self.process_type == ProcessType.Simulation:
            self.simulation_info = vstack(simulation_info)
<<<<<<< HEAD
            if isinstance(self,DLRawTriggerReader):
                self.n_signal_events = np.count_nonzero(
                    self.example_identifiers["patch_class"] == 1
                )
                self.n_bkg_events = np.count_nonzero(
                    self.example_identifiers["patch_class"] == 0
                )
            else:              
                self.n_signal_events = np.count_nonzero(
                    self.example_identifiers["true_shower_primary_class"] == 1
                )
                if self.input_url_background:
                    self.n_bkg_events = np.count_nonzero(
                        self.example_identifiers["true_shower_primary_class"] == 0
                    )
=======
            self.n_signal_events = np.count_nonzero(
                self.example_identifiers["true_shower_primary_class"] == 1
            )
            if self.input_url_background:
                self.n_bkg_events = np.count_nonzero(
                    self.example_identifiers["true_shower_primary_class"] == 0
                )
>>>>>>> a9d2de16
        # Add index column to the example identifiers to later retrieve batches
        # using the loc functionality
        self.example_identifiers.add_column(
            np.arange(len(self.example_identifiers)), name="index", index=0
        )
        self.example_identifiers.add_index("index")

    def _construct_stereo_example_identifiers(self):
        """
        Construct example identifiers for stereo mode.

        This method generates a list of example identifiers for the stereo mode
        of operation. It processes the DL1b parameter tables for each event and constructs
        identifiers based on the event ID and the combination of telescope IDs that participated
        (triggered and passed quality cuts) in the event. These identifiers are used to uniquely
        reference each example in the dataset.
        """
        # Extend the columns to keep in the example identifiers
        self.example_ids_keep_columns.extend(["hillas_intensity"])
<<<<<<< HEAD
        simulation_info = []
        example_identifiers = []
=======
        simulation_info, example_identifiers = [], []
>>>>>>> a9d2de16
        for file_idx, (filename, f) in enumerate(self.files.items()):
            # Read the trigger table.
            trigger_table = read_table(f, "/dl1/event/subarray/trigger")
            if self.process_type == ProcessType.Simulation:
                # Read simulation information for each observation
                simulation_info_table = read_table(f, "/configuration/simulation/run")
                # Append the simulation information to the list of simulation information
                simulation_info.append(simulation_info_table)
                # Construct the shower simulation table
                simshower_table = read_table(f, "/simulation/event/subarray/shower")
                # The shower simulation table is joined with the subarray trigger table.
                trigger_table = join(
                    left=trigger_table,
                    right=simshower_table,
                    keys=["obs_id", "event_id"],
                )
            events = []
            for tel_type_id, tel_type in enumerate(self.selected_telescopes):
                table_per_type = []
                for tel_id in self.selected_telescopes[tel_type]:
                    # The telescope table is joined with the selected and merged table.
                    tel_table = read_table(
                        f,
                        f"/dl1/event/telescope/parameters/tel_{tel_id:03d}",
                    )
<<<<<<< HEAD
                    tel_table.add_column(
                        np.arange(len(tel_table)), name="table_index", index=0
                    )
                    # Initialize a boolean mask to True for all events
                    passes_quality_checks = np.ones(len(tel_table), dtype=bool)
                    # Quality selection based on the dl1b parameter and MC shower simulation tables
                    if self.quality_query:
                        passes_quality_checks = self.quality_query.get_table_mask(
                            tel_table
                        )
                    # Merge the telescope table with the trigger table
                    merged_table = join(
                        left=tel_table[passes_quality_checks],
                        right=trigger_table,
                        keys=["obs_id", "event_id"],
                    )
                    if self.process_type == ProcessType.Simulation:
                        tel_pointing = self.get_tel_pointing(f, tel_id)
                        merged_table = join(
                            left=merged_table,
                            right=tel_pointing,
                            keys=["obs_id", "tel_id"],
                        )
=======
                    if self.force_dl1_lookup:
                        # Read the DL1 image table
                        dl1_tel_table = read_table(
                            f, f"/dl1/event/telescope/images/tel_{tel_id:03d}",
                        )
                        # Keep only the columns needed for the join
                        dl1_tel_table.keep_columns(["obs_id", "event_id", "tel_id"])
                        # Add the table index to the DL1 image table
                        dl1_tel_table.add_column(
                            np.arange(len(dl1_tel_table)), name="table_index", index=0
                        )
                        # Unique the table to remove unwanted duplication
                        dl1_tel_table = unique(dl1_tel_table, keys=["obs_id", "event_id", "tel_id"])
                        # Join the DL1 image table with the DL1 parameter table
                        tel_table = join(
                            left=tel_table,
                            right=dl1_tel_table,
                            keys=["obs_id", "event_id", "tel_id"],
                        )
                    else:
                        # Add the table index to the DL1 parameter table
                        tel_table.add_column(
                            np.arange(len(tel_table)), name="table_index", index=0
                        )
                    # Initialize a boolean mask to True for all events
                    passes_quality_checks = np.ones(len(tel_table), dtype=bool)
                    # Quality selection based on the dl1b parameter and MC shower simulation tables
                    if self.quality_query:
                        passes_quality_checks = self.quality_query.get_table_mask(
                            tel_table
                        )
                    # Merge the telescope table with the trigger table
                    merged_table = join(
                        left=tel_table[passes_quality_checks],
                        right=trigger_table,
                        keys=["obs_id", "event_id"],
                    )
                    if self.process_type == ProcessType.Simulation:
                        tel_pointing = self.get_tel_pointing(f, tel_id)
                        merged_table = join(
                            left=merged_table,
                            right=tel_pointing,
                            keys=["obs_id", "tel_id"],
                        )
>>>>>>> a9d2de16
                        merged_table = self._transform_to_cam_coord_offsets(
                            merged_table
                        )
                    table_per_type.append(merged_table)
                table_per_type = vstack(table_per_type)
                table_per_type.keep_columns(self.example_ids_keep_columns)
                # Apply the multiplicity cut based on the telescope type
                table_per_type = table_per_type.group_by(["obs_id", "event_id"])

                def _multiplicity_cut_tel_type(table, key_colnames):
                    self.min_telescopes_of_type.attach_subarray(self.subarray)
                    return len(table) >= self.min_telescopes_of_type.tel[tel_type]

                table_per_type = table_per_type.groups.filter(
                    _multiplicity_cut_tel_type
<<<<<<< HEAD
                )

                table_per_type.add_column(tel_type_id, name="tel_type_id", index=3)
                events.append(table_per_type)
            events = vstack(events)
            # Apply the multiplicity cut based on the subarray
            events = events.group_by(["obs_id", "event_id"])

            def _multiplicity_cut_subarray(table, key_colnames):
                return len(table) >= self.min_telescopes

            events = events.groups.filter(_multiplicity_cut_subarray)
            events.add_column(file_idx, name="file_index", index=0)
            if self.process_type == ProcessType.Simulation:
                # Add the logarithm of the true energy in TeV
                events = self._transform_to_log_energy(events)
                # Add the true shower primary class to the table based on the filename
                # is signal or background input file list
                true_shower_primary_class = (
                    1 if filename in self.input_url_signal else 0
                )
                events.add_column(
                    true_shower_primary_class, name="true_shower_primary_class"
                )
                array_pointing = self.get_array_pointing(f)
                # Join the prediction table with the telescope pointing table
                events = join(
                    left=events,
                    right=array_pointing,
                    keys=["obs_id"],
=======
>>>>>>> a9d2de16
                )
                events = self._transform_to_sky_spher_offsets(events)
            # Appending the events to the list of example identifiers
            example_identifiers.append(events)

<<<<<<< HEAD
=======
                table_per_type.add_column(tel_type_id, name="tel_type_id", index=3)
                events.append(table_per_type)
            events = vstack(events)
            # Apply the multiplicity cut based on the subarray
            events = events.group_by(["obs_id", "event_id"])

            def _multiplicity_cut_subarray(table, key_colnames):
                return len(table) >= self.min_telescopes

            events = events.groups.filter(_multiplicity_cut_subarray)
            events.add_column(file_idx, name="file_index", index=0)
            if self.process_type == ProcessType.Simulation:
                # Add the logarithm of the true energy in TeV
                events = self._transform_to_log_energy(events)
                # Add the true shower primary class to the table based on the filename
                # is signal or background input file list
                true_shower_primary_class = (
                    1 if filename in self.input_url_signal else 0
                )
                events.add_column(
                    true_shower_primary_class, name="true_shower_primary_class"
                )
                array_pointing = self.get_array_pointing(f)
                # Join the prediction table with the telescope pointing table
                events = join(
                    left=events,
                    right=array_pointing,
                    keys=["obs_id"],
                )
                events = self._transform_to_sky_spher_offsets(events)
            # Appending the events to the list of example identifiers
            example_identifiers.append(events)

>>>>>>> a9d2de16
        # Constrcut the example identifiers for all files
        self.example_identifiers = vstack(example_identifiers)
        self.example_identifiers.sort(["obs_id", "event_id", "tel_id", "tel_type_id"])
        self.example_identifiers_grouped = self.example_identifiers.group_by(
            ["obs_id", "event_id"]
        )
        # Unique example identifiers by events
        self.unique_example_identifiers = unique(
            self.example_identifiers, keys=["obs_id", "event_id"]
        )
        # Construct simulation information for all files
        if self.process_type == ProcessType.Simulation:
            self.simulation_info = vstack(simulation_info)
            self.n_signal_events = np.count_nonzero(
                self.unique_example_identifiers["true_shower_primary_class"] == 1
<<<<<<< HEAD
            )
            if self.input_url_background:
                self.n_bkg_events = np.count_nonzero(
                    self.unique_example_identifiers["true_shower_primary_class"] == 0
                )
        # Workaround for the missing multicolumn indexing in astropy:
        # Need this PR https://github.com/astropy/astropy/pull/15826
        # waiting astropy v7.0.0
        # self.example_identifiers.add_index(["obs_id", "event_id"])

    def get_tel_pointing(self, file, tel_id) -> Table:
        """
        Retrieve the telescope pointing information for the specified telescope ID.

        This method extracts the pointing information (azimuth and altitude)
        for the given telescope ID from the provided file.

        Parameters:
        -----------
        file : str
            Path to the file containing the telescope pointing data.
        tel_id : int
            Telescope ID for which the pointing information is to be retrieved.

        Returns:
        --------
        tel_pointing : astropy.table.Table
            A table containing pointing information (azimuth and altitude)
            for the specified telescope ID.
        """
        with lock:
            tel_pointing = read_table(
                file,
                f"/configuration/telescope/pointing/tel_{tel_id:03d}",
            )
        return tel_pointing

    def get_array_pointing(self, file) -> Table:
        """
        Retrieve the array pointing information.

        This method extracts the array pointing information (azimuth and altitude)
        from the provided file.

        Parameters:
        -----------
        file : str
            Path to the file containing the array pointing data.

        Returns:
        --------
        array_pointing : astropy.table.Table
            A table containing array pointing information (azimuth and altitude).
        """
        # Read simulation information for each observation
        array_pointing = read_table(file, "/configuration/simulation/run")
        # Assuming min_az = max_az and min_alt = max_alt
        array_pointing.keep_columns(["obs_id", "min_az", "min_alt"])
        array_pointing.rename_column("min_az", "pointing_azimuth")
        array_pointing.rename_column("min_alt", "pointing_altitude")
        return array_pointing

    def _transform_to_log_energy(self, table):
        """
        Transform energy values to their logarithmic scale.

        This method converts the energy values in the provided table to their logarithmic scale.

        Parameters:
        -----------
        table : astropy.table.Table
            A Table containing the energy values.

        Returns:
        --------
        table : astropy.table.Table
            A Table with the logarithmic energy values added as a new column.
        """
        table.add_column(np.log10(table["true_energy"]), name="log_true_energy")
        return table

    def _transform_to_cam_coord_offsets(self, table) -> Table:
        """
        Transform Alt/Az coordinates to camera coordinate offsets w.r.t. the telescope pointing.

        This method converts the Alt/Az coordinates in the provided table to spherical offsets
        w.r.t. the telescope pointing. It also calculates the angular separation between the
        true and telescope pointing directions.

        Parameters:
        -----------
        table : astropy.table.Table
            A Table containing the true Alt/Az coordinates and telescope pointing.

        Returns:
        --------
        table : astropy.table.Table
            A Table with the spherical offsets and the angular separation added as new columns.
        """
        # Get the telescope ID from the table
        tel_id = table["tel_id"][0]
        # Set the telescope pointing
        tel_ground_frame = self.subarray.tel_coords[
            self.subarray.tel_ids_to_indices(tel_id)
        ]
        # Set the AltAz frame with the tel location and reference time
        altaz = AltAz(
            location=tel_ground_frame.to_earth_location(),
            obstime=LST_EPOCH,
        )
        fix_tel_pointing = SkyCoord(
            table["telescope_pointing_azimuth"],
            table["telescope_pointing_altitude"],
            frame=altaz,
        )
        # Set the camera frame with the focal length and rotation of the camera
        camera_frame = CameraFrame(
            focal_length=self.subarray.tel[tel_id].optics.equivalent_focal_length,
            rotation=self.pix_rotation[tel_id],
            telescope_pointing=fix_tel_pointing,
        )
        # Transform the true Alt/Az coordinates to camera coordinates
        true_direction = SkyCoord(
            table["true_az"],
            table["true_alt"],
            frame=altaz,
        )
        # Calculate the camera coordinate offsets and distance
        true_cam_position = true_direction.transform_to(camera_frame)
        true_cam_distance = np.sqrt(true_cam_position.x**2 + true_cam_position.y**2)
        # Add the camera coordinate offsets and distance to the table
        table.add_column(true_cam_position.x, name="cam_coord_offset_x")
        table.add_column(true_cam_position.y, name="cam_coord_offset_y")
        table.add_column(true_cam_distance, name="cam_coord_distance")
        return table

    def _transform_to_sky_spher_offsets(self, table) -> Table:
        """
        Transform Alt/Az coordinates to sky spherical offsets w.r.t. the array pointing.

        This method converts the Alt/Az coordinates in the provided table to sky spherical offsets
        w.r.t. the array pointing. It also calculates the angular separation between the
        true and array pointing directions.

        Parameters:
        -----------
        table : astropy.table.Table
            A Table containing the true Alt/Az coordinates and array pointing.

        Returns:
        --------
        table : astropy.table.Table
            A Table with the spherical offsets and the angular separation added as new columns.
        """
        # Set the AltAz frame with the reference location and time
        altaz = AltAz(
            location=self.subarray.reference_location,
            obstime=LST_EPOCH,
        )
        # Set the array pointing
        fix_array_pointing = SkyCoord(
            az=table["pointing_azimuth"],
            alt=table["pointing_altitude"],
            frame=altaz,
        )
        # Set the nominal frame with the array pointing
        nom_frame = NominalFrame(
            origin=fix_array_pointing,
            location=self.subarray.reference_location,
            obstime=LST_EPOCH,
        )
        # Set the true direction in (alt, az) coordinates
        true_direction = SkyCoord(
            az=table["true_az"],
            alt=table["true_alt"],
            frame=altaz,
        )
        # Transform the true direction to the nominal frame
        sky_coord = true_direction.transform_to(nom_frame)
        # Add the spherical offsets to the table
        table.add_column(sky_coord.fov_lon.to(u.deg), name="fov_lon")
        table.add_column(sky_coord.fov_lat.to(u.deg), name="fov_lat")
        # Calculate the angular separation between the true and array pointing directions
        angular_separation = fix_array_pointing.separation(true_direction)
        # Add the angular separation to the table
        table.add_column(angular_separation, name="angular_separation")
        return table

    def get_parameters(self, batch, dl1b_parameter_list) -> np.array:
        """
        Retrieve DL1b parameters for a given batch of events.

        This method extracts the specified DL1b parameters for each event in the batch.

        Parameters:
        -----------
        batch : astropy.table.Table
            A Table containing the batch with columns ``file_index``, ``table_index``, and ``tel_id``.
        dl1b_parameter_list : list
            A list of DL1b parameters to be retrieved for each event.

        Returns:
        --------
        dl1b_parameters : np.array
            An array of DL1b parameters for the batch of events.
        """
        dl1b_parameters = []
        for file_idx, table_idx, tel_id in batch.iterrows(
            "file_index", "table_index", "tel_id"
        ):
            filename = list(self.files)[file_idx]
            with lock:
                tel_table = f"tel_{tel_id:03d}"
                child = self.files[
                    filename
                ].root.dl1.event.telescope.parameters._f_get_child(tel_table)
            parameters = list(child[table_idx][dl1b_parameter_list])
            dl1b_parameters.append([np.stack(parameters)])
        return np.array(dl1b_parameters)

    def generate_mono_batch(self, batch_indices) -> Table:
        """
        Generate a batch of events for mono mode.

        This method generates a batch of examples for the mono mode of operation.
        It retrieves the DL1b parameters and other relevant data for the specified
        batch indices and constructs a dictionary of input features optionally with
        a table of DL1b parameters.

        Parameters
        ----------
        batch_indices : list of int
            List of indices specifying the examples to include in the batch.
        dl1b_parameter_list : list of str, optional
            List of DL1b parameter names to include in the output table. If ``None``,
            no DL1b parameters are included.

        Returns
        -------
        dict
            Dictionary containing the input features for the batch. The keys are
            the feature names and the values are the corresponding data arrays.
        Table
            Table containing the DL1b parameters for the batch. The columns are
            the specified DL1b parameters and the rows correspond to the examples
            in the batch.
        """
        # Check that the batch generation call is consistent with the mode
        if self.mode != "mono":
            raise ValueError("Mono batch generation is not supported in stereo mode.")
        # Retrieve the batch from the example identifiers via indexing
        self.batch_indices = batch_indices
        batch = self.example_identifiers.loc[batch_indices]
        # If the batch is a single event loc returns a Rows object and not a Table.
        # Convert the batch to a Table in order to append the features later
        if not isinstance(batch, Table):
            batch = Table(rows=batch)
        # Append the features from child classes to the batch
        batch = self._append_features(batch)
        return batch

    def generate_stereo_batch(self, batch_indices) -> Table:
        """
        Generate a batch of events for stereo mode.

        This method generates a batch of stereo examples based on the provided batch indices.
        It retrieves the DL1b parameters for the selected events and telescopes, and constructs
        the input data and labels for the batch.

        Parameters
        ----------
        batch_indices : list of int
            List of indices specifying the examples to include in the batch.
        dl1b_parameter_list : list of str, optional
            List of DL1b parameter names to include in the feature dictionary. If ``None``,
            no DL1b parameters are included.

        Returns
        -------
        dict
            Dictionary containing the feature for the batch. The keys are the parameter names
            and the values are the corresponding data arrays.
        Table
            Table containing the labels and additional infor for the batch examples.
        """
        # Check that the batch generation call is consistent with the mode
        if self.mode != "stereo":
            raise ValueError("Stereo batch generation is not supported in mono mode.")
        # Retrieve the batch from the example identifiers via groupd by
        # Workaround for the missing multicolumn indexing in astropy:
        # Need this PR https://github.com/astropy/astropy/pull/15826
        # waiting astropy v7.0.0
        # Once available, the batch_generation can be shared with "mono"
        batch = self.example_identifiers_grouped.groups[batch_indices]
        # This may returns a Rows object and not a Table if the batch is a single event.
        # Convert the batch to a Table in order to append the features later
        if not isinstance(batch, Table):
            batch = Table(rows=batch)
        # Append the features from child classes to the batch
        batch = self._append_features(batch)
        # Add blank inputs for missing telescopes in the batch
        if self.process_type == ProcessType.Simulation:
            batch_grouped = batch.group_by(
                ["obs_id", "event_id", "true_shower_primary_class"]
            )
=======
            )
            if self.input_url_background:
                self.n_bkg_events = np.count_nonzero(
                    self.unique_example_identifiers["true_shower_primary_class"] == 0
                )
        # Workaround for the missing multicolumn indexing in astropy:
        # Need this PR https://github.com/astropy/astropy/pull/15826
        # waiting astropy v7.1.0
        # self.example_identifiers.add_index(["obs_id", "event_id"])

    def get_tel_pointing(self, file, tel_id) -> Table:
        """
        Retrieve the telescope pointing information for the specified telescope ID.

        This method extracts the pointing information (azimuth and altitude)
        for the given telescope ID from the provided file.

        Parameters:
        -----------
        file : str
            Path to the file containing the telescope pointing data.
        tel_id : int
            Telescope ID for which the pointing information is to be retrieved.

        Returns:
        --------
        tel_pointing : astropy.table.Table
            A table containing pointing information (azimuth and altitude)
            for the specified telescope ID.
        """
        with lock:
            tel_pointing = read_table(
                file,
                f"/configuration/telescope/pointing/tel_{tel_id:03d}",
            )
        return tel_pointing

    def get_array_pointing(self, file) -> Table:
        """
        Retrieve the array pointing information.

        This method extracts the array pointing information (azimuth and altitude)
        from the provided file.

        Parameters:
        -----------
        file : str
            Path to the file containing the array pointing data.

        Returns:
        --------
        array_pointing : astropy.table.Table
            A table containing array pointing information (azimuth and altitude).
        """
        # Read simulation information for each observation
        array_pointing = read_table(file, "/configuration/simulation/run")
        # Assuming min_az = max_az and min_alt = max_alt
        array_pointing.keep_columns(["obs_id", "min_az", "min_alt"])
        array_pointing.rename_column("min_az", "pointing_azimuth")
        array_pointing.rename_column("min_alt", "pointing_altitude")
        return array_pointing

    def _transform_to_log_energy(self, table):
        """
        Transform energy values to their logarithmic scale.

        This method converts the energy values in the provided table to their logarithmic scale.

        Parameters:
        -----------
        table : astropy.table.Table
            A Table containing the energy values.

        Returns:
        --------
        table : astropy.table.Table
            A Table with the logarithmic energy values added as a new column.
        """
        table.add_column(np.log10(table["true_energy"]), name="log_true_energy")
        return table

    def _transform_to_cam_coord_offsets(self, table) -> Table:
        """
        Transform Alt/Az coordinates to camera coordinate offsets w.r.t. the telescope pointing.

        This method converts the Alt/Az coordinates in the provided table to spherical offsets
        w.r.t. the telescope pointing. It also calculates the angular separation between the
        true and telescope pointing directions.

        Parameters:
        -----------
        table : astropy.table.Table
            A Table containing the true Alt/Az coordinates and telescope pointing.

        Returns:
        --------
        table : astropy.table.Table
            A Table with the spherical offsets and the angular separation added as new columns.
        """
        # Get the telescope ID from the table
        tel_id = table["tel_id"][0]
        # Set the telescope pointing
        tel_ground_frame = self.subarray.tel_coords[
            self.subarray.tel_ids_to_indices(tel_id)
        ]
        # Set the AltAz frame with the tel location and reference time
        altaz = AltAz(
            location=tel_ground_frame.to_earth_location(),
            obstime=LST_EPOCH,
        )
        fix_tel_pointing = SkyCoord(
            table["telescope_pointing_azimuth"],
            table["telescope_pointing_altitude"],
            frame=altaz,
        )
        # Set a new camera frame with the pixel rotation of the camera
        camera_frame = CameraFrame(
            focal_length=self.subarray.tel[tel_id].camera.geometry.frame.focal_length,
            rotation=self.pix_rotation[tel_id],
            telescope_pointing=fix_tel_pointing,
        )
        # Transform the true Alt/Az coordinates to camera coordinates
        true_direction = SkyCoord(
            table["true_az"],
            table["true_alt"],
            frame=altaz,
        )
        # Calculate the camera coordinate offsets and distance
        true_cam_position = true_direction.transform_to(camera_frame)
        true_cam_distance = np.sqrt(true_cam_position.x**2 + true_cam_position.y**2)
        # Add the camera coordinate offsets and distance to the table
        table.add_column(true_cam_position.x, name="cam_coord_offset_x")
        table.add_column(true_cam_position.y, name="cam_coord_offset_y")
        table.add_column(true_cam_distance, name="cam_coord_distance")
        return table

    def _transform_to_sky_spher_offsets(self, table) -> Table:
        """
        Transform Alt/Az coordinates to sky spherical offsets w.r.t. the array pointing.

        This method converts the Alt/Az coordinates in the provided table to sky spherical offsets
        w.r.t. the array pointing. It also calculates the angular separation between the
        true and array pointing directions.

        Parameters:
        -----------
        table : astropy.table.Table
            A Table containing the true Alt/Az coordinates and array pointing.

        Returns:
        --------
        table : astropy.table.Table
            A Table with the spherical offsets and the angular separation added as new columns.
        """
        # Set the AltAz frame with the reference location and time
        altaz = AltAz(
            location=self.subarray.reference_location,
            obstime=LST_EPOCH,
        )
        # Set the array pointing
        fix_array_pointing = SkyCoord(
            az=table["pointing_azimuth"],
            alt=table["pointing_altitude"],
            frame=altaz,
        )
        # Set the nominal frame with the array pointing
        nom_frame = NominalFrame(
            origin=fix_array_pointing,
            location=self.subarray.reference_location,
            obstime=LST_EPOCH,
        )
        # Set the true direction in (alt, az) coordinates
        true_direction = SkyCoord(
            az=table["true_az"],
            alt=table["true_alt"],
            frame=altaz,
        )
        # Transform the true direction to the nominal frame
        sky_coord = true_direction.transform_to(nom_frame)
        # Add the spherical offsets to the table
        table.add_column(sky_coord.fov_lon.to(u.deg), name="fov_lon")
        table.add_column(sky_coord.fov_lat.to(u.deg), name="fov_lat")
        # Calculate the angular separation between the true and array pointing directions
        angular_separation = fix_array_pointing.separation(true_direction)
        # Add the angular separation to the table
        table.add_column(angular_separation, name="angular_separation")
        return table

    def get_parameters(self, batch, parameter_list=None) -> Dict:
        """
        Retrieve a dictionary of existing DL1b parameters for a given batch.

        Parameters
        ----------
        batch : astropy.table.Table
            A Table containing the batch with columns `file_index`, `table_index`, and `tel_id`.
        parameter_list : list
            List of DL1b parameters to retrieve.

        Returns
        -------
        param_dict : dict
            Dictionary where keys are parameter names and values are lists of parameter values across the batch.
        """
        if not parameter_list:
            parameter_list = self.dl1b_parameter_colnames
            
        param_dict = {param: [] for param in parameter_list}
        initialized = False
        available_params = set()

        for file_idx, table_idx, tel_id in batch.iterrows(
            "file_index", "table_index", "tel_id"
        ):
            filename = list(self.files)[file_idx]
            tel_table = f"tel_{tel_id:03d}"

            with lock:
                child = self.files[
                    filename
                ].root.dl1.event.telescope.parameters._f_get_child(tel_table)

                if not initialized:
                    available_params = set(child.dtype.names)
                    param_dict = {
                        param: []
                        for param in parameter_list
                        if param in available_params
                    }
                    initialized = True

                row = child[table_idx]

                for param in param_dict:
                    param_dict[param].append(row[param])

        if parameter_list != list(param_dict.keys()):
            self.log.warning("The parameter list does not match with the output.")
 
        return param_dict

    def generate_mono_batch(self, batch_indices) -> Table:
        """
        Generate a batch of events for mono mode.

        This method generates a batch of examples for the mono mode of operation.
        It retrieves the DL1b parameters and other relevant data for the specified
        batch indices and constructs a dictionary of input features optionally with
        a table of DL1b parameters.

        Parameters
        ----------
        batch_indices : list of int
            List of indices specifying the examples to include in the batch.
        dl1b_parameter_list : list of str, optional
            List of DL1b parameter names to include in the output table. If ``None``,
            no DL1b parameters are included.

        Returns
        -------
        dict
            Dictionary containing the input features for the batch. The keys are
            the feature names and the values are the corresponding data arrays.
        Table
            Table containing the DL1b parameters for the batch. The columns are
            the specified DL1b parameters and the rows correspond to the examples
            in the batch.
        """
        # Check that the batch generation call is consistent with the mode
        if self.mode != "mono":
            raise ValueError("Mono batch generation is not supported in stereo mode.")
        # Retrieve the batch from the example identifiers via indexing
        batch = self.example_identifiers.loc[batch_indices]
        # If the batch is a single event loc returns a Rows object and not a Table.
        # Convert the batch to a Table in order to append the features later
        if not isinstance(batch, Table):
            batch = Table(rows=batch)
        # Append the features from child classes to the batch
        batch = self._append_features(batch)
        return batch

    def generate_stereo_batch(self, batch_indices) -> Table:
        """
        Generate a batch of events for stereo mode.

        This method generates a batch of stereo examples based on the provided batch indices.
        It retrieves the DL1b parameters for the selected events and telescopes, and constructs
        the input data and labels for the batch.

        Parameters
        ----------
        batch_indices : list of int
            List of indices specifying the examples to include in the batch.
        dl1b_parameter_list : list of str, optional
            List of DL1b parameter names to include in the feature dictionary. If ``None``,
            no DL1b parameters are included.

        Returns
        -------
        dict
            Dictionary containing the feature for the batch. The keys are the parameter names
            and the values are the corresponding data arrays.
        Table
            Table containing the labels and additional infor for the batch examples.
        """
        # Check that the batch generation call is consistent with the mode
        if self.mode != "stereo":
            raise ValueError("Stereo batch generation is not supported in mono mode.")
        # Retrieve the batch from the example identifiers via groupd by
        # Workaround for the missing multicolumn indexing in astropy:
        # Need this PR https://github.com/astropy/astropy/pull/15826
        # waiting astropy v7.1.0
        # Once available, the batch_generation can be shared with "mono"
        batch = self.example_identifiers_grouped.groups[batch_indices]
        # This may returns a Rows object and not a Table if the batch is a single event.
        # Convert the batch to a Table in order to append the features later
        if not isinstance(batch, Table):
            batch = Table(rows=batch)
        # Append the features from child classes to the batch
        batch = self._append_features(batch)
        # Add blank inputs for missing telescopes in the batch
        if self.process_type == ProcessType.Simulation:
            batch_grouped = batch.group_by(
                ["obs_id", "event_id", "true_shower_primary_class"]
            )
>>>>>>> a9d2de16
        elif self.process_type == ProcessType.Observation:
            batch_grouped = batch.group_by(["obs_id", "event_id"])
        for group_element in batch_grouped.groups:
            for tel_type_id, tel_type in enumerate(self.selected_telescopes):
                if "features" in group_element.colnames:
                    blank_input = np.zeros(self.input_shape[tel_type][1:])
                if "mono_feature_vectors" in group_element.colnames:
                    blank_mono_feature_vectors = np.zeros(
                        group_element["mono_feature_vectors"][0].shape
                    )
                if "stereo_feature_vectors" in group_element.colnames:
                    blank_stereo_feature_vectors = np.zeros(
                        group_element["stereo_feature_vectors"][0].shape
                    )
                for tel_id in self.selected_telescopes[tel_type]:
                    # Check if the telescope is missing in the batch
                    if tel_id not in group_element["tel_id"]:
                        blank_input_row = group_element.copy()[0]
                        blank_input_row["table_index"] = -1
                        blank_input_row["tel_type_id"] = tel_type_id
                        blank_input_row["tel_id"] = tel_id
                        blank_input_row["hillas_intensity"] = 0.0
                        if "features" in group_element.colnames:
                            blank_input_row["features"] = blank_input
                        if "mono_feature_vectors" in group_element.colnames:
                            blank_input_row["mono_feature_vectors"] = (
                                blank_mono_feature_vectors
                            )
                        if "stereo_feature_vectors" in group_element.colnames:
                            blank_input_row["stereo_feature_vectors"] = (
                                blank_stereo_feature_vectors
                            )
                        batch.add_row(blank_input_row)
        # Sort the batch with the new rows of blank inputs
        batch.sort(["obs_id", "event_id", "tel_type_id", "tel_id"])
        return batch

    def __destructor(self):
        """Destructor to ensure all opened HDF5 files are properly closed."""
        if hasattr(
            self, "files"
        ):  # Ensure self.files exists before attempting to close
            for file_name in list(self.files.keys()):
                if self.files[file_name].isopen:  # Check if file is still open
                    self.files[file_name].close()

    @abstractmethod
    def _append_features(self, batch) -> Table:
        pass

<<<<<<< HEAD
    @abstractmethod
    def _get_raw_example(self, batch) -> Table:
        pass
    
=======
>>>>>>> a9d2de16

def get_unmapped_image(dl1_event, channels, transforms) -> np.ndarray:
    """
    Generate unmapped image from a DL1 event.

    This function processes the DL1 event data to generate an image array
    based on the specified channels and transformation parameters. It handles
    different types of channels such as 'image' and 'peak_time', and
    applies the necessary transformations to recover the original floating
    point values if the file was compressed.
<<<<<<< HEAD

    Parameters
    ----------
    dl1_event : astropy.table.Table
        A table containing DL1 event data, including ``image``, ``image_mask``,
        and ``peak_time``.
    channels : list of str
        A list of channels to be processed, such as ``image`` and ``peak_time``
        with optional ``cleaned_``-prefix for for the cleaned versions of the channels
        and ``relative_``-prefix for the relative peak arrival times.
    transforms : dict
        A dictionary containing scaling and offset values for image and peak time
        transformations.

    Returns
    -------
    image : np.ndarray
        The processed image data image for the specific channels.
    """
    # Initialize the image array
    image = np.zeros(
        shape=(
            len(dl1_event["image"]),
            len(channels),
        ),
        dtype=np.float32,
    )
    # Process the channels and apply the necessary transformations
    for i, channel in enumerate(channels):
        # Save the cleaning mask to be applied to the channels in various cases
        mask = dl1_event["image_mask"]
        # TODO: Check here if the mask is valid
        # and return NaNs if not and cleaned is requested
        # Process the integrated charges if specified
        if "image" in channel:
            image[:, i] = dl1_event["image"]
        # Process the peak arrival times if specified
        if "peak_time" in channel:
            # Calculate the relative peak arrival times if specified
            if "relative" in channel:
                peak_times = dl1_event["peak_time"]
                # Apply the cleaning mask to the peak times if specified
                if "cleaned" in channel:
                    peak_times *= mask
                image[:, i] = (
                    dl1_event["peak_time"] - peak_times[np.nonzero(peak_times)].mean()
                )
            else:
                image[:, i] = dl1_event["peak_time"]
        # Apply the cleaning mask to the image if specified
        if "cleaned" in channel:
            image[:, i] *= mask
        # Apply the transform to recover orginal floating point values if the file were compressed
        if "image" in channel:
            if transforms["image_scale"] > 0.0:
                image[:, i] /= transforms["image_scale"]
            if transforms["image_offset"] > 0:
                image[:, i] -= transforms["image_offset"]
        if "peak_time" in channel:
            if transforms["peak_time_scale"] > 0.0:
                image[:, i] /= transforms["peak_time_scale"]
            if transforms["peak_time_offset"] > 0:
                image[:, i] -= transforms["peak_time_offset"]
    return image


class DLImageReader(DLDataReader):
    """
    A data reader class for handling DL1 image data from telescopes.

    This class extends the ``DLDataReader`` to specifically handle the reading,
    transformation, and mapping of DL1 image data, including integrated charges
    and peak arrival times. It supports both ``mono`` and ``stereo`` data loading modes
    and can apply DL1 cleaning masks to the images if specified.

    Attributes
    ----------
    channels : list of str
        Specifies the input channels to be loaded, such as ``image`` and/or ``peak_time``.
        Also supports ``cleaned_``-prefix for the cleaned versions of the channels and
        ``relative_``-prefix for the relative peak arrival times.
    transforms : dict
        Contains scaling and offset values for image and peak time transformations.
    """

=======

    Parameters
    ----------
    dl1_event : astropy.table.Table
        A table containing DL1 event data, including ``image``, ``image_mask``,
        and ``peak_time``.
    channels : list of str
        A list of channels to be processed, such as ``image`` and ``peak_time``
        with optional ``cleaned_``-prefix for for the cleaned versions of the channels
        and ``relative_``-prefix for the relative peak arrival times.
    transforms : dict
        A dictionary containing scaling and offset values for image and peak time
        transformations.

    Returns
    -------
    image : np.ndarray
        The processed image data image for the specific channels.
    """
    # Initialize the image array
    image = np.zeros(
        shape=(
            len(dl1_event["image"]),
            len(channels),
        ),
        dtype=np.float32,
    )
    # Process the channels and apply the necessary transformations
    for i, channel in enumerate(channels):
        # Save the cleaning mask to be applied to the channels in various cases
        mask = dl1_event["image_mask"]
        # TODO: Check here if the mask is valid
        # and return NaNs if not and cleaned is requested
        # Process the integrated charges if specified
        if "image" in channel:
            image[:, i] = dl1_event["image"]
        # Process the peak arrival times if specified
        if "peak_time" in channel:
            # Calculate the relative peak arrival times if specified
            if "relative" in channel:
                peak_times = dl1_event["peak_time"]
                # Apply the cleaning mask to the peak times if specified
                if "cleaned" in channel:
                    peak_times *= mask
                image[:, i] = (
                    dl1_event["peak_time"] - peak_times[np.nonzero(peak_times)].mean()
                )
            else:
                image[:, i] = dl1_event["peak_time"]
        # Apply the cleaning mask to the image if specified
        if "cleaned" in channel:
            image[:, i] *= mask
        # Apply the transform to recover orginal floating point values if the file were compressed
        if "image" in channel:
            if transforms["image_scale"] > 0.0:
                image[:, i] /= transforms["image_scale"]
            if transforms["image_offset"] > 0:
                image[:, i] -= transforms["image_offset"]
        if "peak_time" in channel:
            if transforms["peak_time_scale"] > 0.0:
                image[:, i] /= transforms["peak_time_scale"]
            if transforms["peak_time_offset"] > 0:
                image[:, i] -= transforms["peak_time_offset"]
    return image


class DLImageReader(DLDataReader):
    """
    A data reader class for handling DL1 image data from telescopes.

    This class extends the ``DLDataReader`` to specifically handle the reading,
    transformation, and mapping of DL1 image data, including integrated charges
    and peak arrival times. It supports both ``mono`` and ``stereo`` data loading modes
    and can apply DL1 cleaning masks to the images if specified.

    Attributes
    ----------
    channels : list of str
        Specifies the input channels to be loaded, such as ``image`` and/or ``peak_time``.
        Also supports ``cleaned_``-prefix for the cleaned versions of the channels and
        ``relative_``-prefix for the relative peak arrival times.
    transforms : dict
        Contains scaling and offset values for image and peak time transformations.
    """

>>>>>>> a9d2de16
    channels = List(
        trait=CaselessStrEnum(
            [
                "image",
                "cleaned_image",
                "peak_time",
                "relative_peak_time",
                "cleaned_peak_time",
                "cleaned_relative_peak_time",
            ]
        ),
        default_value=["image", "peak_time"],
        allow_none=False,
        help=(
            "Set the input channels to be loaded from the DL1 event data. "
            "image: integrated charges, "
            "cleaned_image: integrated charges cleaned with the DL1 cleaning mask, "
            "peak_time: extracted peak arrival times, "
            "relative_peak_time: extracted relative peak arrival times, "
            "cleaned_peak_time: extracted peak arrival times cleaned with the DL1 cleaning mask,"
            "cleaned_relative_peak_time: extracted relative peak arrival times cleaned with the DL1 cleaning mask."
        ),
    ).tag(config=True)

    def __init__(
        self,
        input_url_signal,
        input_url_background=[],
        config=None,
        parent=None,
        **kwargs,
    ):
        super().__init__(
            input_url_signal=input_url_signal,
            input_url_background=input_url_background,
            config=config,
            parent=parent,
            **kwargs,
        )

        # Set the input shape based on the selected mode
        if self.mode == "mono":
<<<<<<< HEAD
            if self.image_mappers[self.cam_name].cam_neighbor_array is None:
                self.input_shape = (
                    self.image_mappers[self.cam_name].image_shape,
                    self.image_mappers[self.cam_name].image_shape,
                    len(self.channels),
                )
            else:
                self.input_shape = (self.image_mappers[self.cam_name].geometry.n_pixels, len(self.channels))
                
=======
            self.input_shape = (
                self.image_mappers[self.cam_name].image_shape,
                self.image_mappers[self.cam_name].image_shape,
                len(self.channels),
            )
>>>>>>> a9d2de16
        elif self.mode == "stereo":
            self.input_shape = {}
            for tel_type in self.selected_telescopes:
                camera_name = super()._get_camera_type(tel_type)
                input_shape = (
                    len(self.subarray.get_tel_ids_for_type(tel_type)),
                    self.image_mappers[camera_name].image_shape,
                    self.image_mappers[camera_name].image_shape,
                    len(self.channels),
                )
                self.input_shape[tel_type] = input_shape

        # Get offset and scaling of images
        self.transforms = {}
        self.transforms["image_scale"] = 0.0
        self.transforms["image_offset"] = 0
        self.transforms["peak_time_scale"] = 0.0
        self.transforms["peak_time_offset"] = 0
        first_tel_table = f"tel_{self.tel_ids[0]:03d}"
        with lock:
            img_table_v_attrs = (
                self.files[self.first_file]
                .root.dl1.event.telescope.images._f_get_child(first_tel_table)
                ._v_attrs
            )
        # Check the transform value used for the file compression
        if "CTAFIELD_3_TRANSFORM_SCALE" in img_table_v_attrs:
            self.transforms["image_scale"] = img_table_v_attrs[
                "CTAFIELD_3_TRANSFORM_SCALE"
            ]
            self.transforms["image_offset"] = img_table_v_attrs[
                "CTAFIELD_3_TRANSFORM_OFFSET"
            ]
        if "CTAFIELD_4_TRANSFORM_SCALE" in img_table_v_attrs:
            self.transforms["peak_time_scale"] = img_table_v_attrs[
                "CTAFIELD_4_TRANSFORM_SCALE"
            ]
            self.transforms["peak_time_offset"] = img_table_v_attrs[
                "CTAFIELD_4_TRANSFORM_OFFSET"
            ]
<<<<<<< HEAD
        # If "HexagonalPatchMapper" retrieve the neighbor array of he complete camera.
        if self.image_mappers[self.cam_name].cam_neighbor_array is not None:
            self.neighbor_array = self.image_mappers[self.cam_name].cam_neighbor_array
        else:
            self.neighbor_array = None


        
=======
>>>>>>> a9d2de16

    def _append_features(self, batch) -> Table:
        """
        Append images to a given batch as features.

        This method processes a batch of events to append images as input features for the neural networks.
        It reads the image data from the specified files, applies any necessary transformations, and maps
        the images using the appropriate ``ImageMapper``.

        Parameters
        ----------
        batch : astropy.table.Table
            A table containing information at minimum the following columns:
            - "file_index": List of indices corresponding to the files.
            - "table_index": List of indices corresponding to the event tables.
            - "tel_type_id": List of telescope type IDs.
            - "tel_id": List of telescope IDs.

        Returns
        -------
        batch : astropy.table.Table
            The input batch with the appended processed images as features.
        """
        images = []
        for file_idx, table_idx, tel_type_id, tel_id in batch.iterrows(
            "file_index", "table_index", "tel_type_id", "tel_id"
        ):
            filename = list(self.files)[file_idx]
            with lock:
                tel_table = f"tel_{tel_id:03d}"
                child = self.files[
                    filename
                ].root.dl1.event.telescope.images._f_get_child(tel_table)
                unmapped_image = get_unmapped_image(
                    child[table_idx], self.channels, self.transforms
                )
            # Apply the 'ImageMapper' whenever the index matrix is not None.
            # Otherwise, return the unmapped image for the 'IndexedConv' package.
            camera_type = self._get_camera_type(
                list(self.selected_telescopes.keys())[tel_type_id]
            )
<<<<<<< HEAD
            if self.image_mappers[camera_type].cam_neighbor_array is None and self.image_mappers[camera_type].index_matrix is None:
=======
            if self.image_mappers[camera_type].index_matrix is None:
>>>>>>> a9d2de16
                images.append(self.image_mappers[camera_type].map_image(unmapped_image))
            else:
                images.append(unmapped_image)
        batch.add_column(images, name="features", index=7)
        return batch

<<<<<<< HEAD
    def _get_raw_example(self,batch)-> Table:
        pass

=======
>>>>>>> a9d2de16

def get_unmapped_waveform(
    r1_event,
    settings,
    camera_geometry=None,
    dl1_cleaning_mask=None,
) -> np.ndarray:
    """
    Retrieve and process the unmapped waveform from an R1 event.

    This function extracts the waveform data from an R1 event, applies necessary transformations
    based on the provided settings, and optionally applies a DL1 cleaning mask. The function
    supports handling waveforms with one or two gain channels and can crop the waveform sequence
    based on the specified sequence length and position.

    Parameters
    ----------
    r1_event : astropy.table.Table
        A table containing the R1 event data, including ``waveform`` and ``selected_gain_channel``.
    settings : dict
        Dictionary containing settings for waveform processing, including:
        - ``waveform_scale`` (float): Scale factor for waveform values.
        - ``waveform_offset`` (int): Offset value for waveform values.
        - ``cleaning_type`` (str or None): Data level on which the cleaning mask(s) are obtained for cleaning the waveforms.
        - ``seq_length`` (int): Length of the waveform sequence to be extracted.
        - ``readout_length`` (int): Total length of the readout window.
        - ``seq_position`` (str): Position of the sequence within the readout window (``center`` or ``maximum``).
    camera_geometry : ctapipe.instrument.CameraGeometry, optional
        The geometry of the camera, including pixel positions and camera type. Default is ``None``.
    dl1_cleaning_mask : numpy.ndarray, optional
        Array containing the DL1 cleaning mask to be applied to the waveform to find the shower maximum
        to center the sequence. Default is ``None``.

    Returns
    -------
    waveform : numpy.ndarray
        The processed and optionally cropped waveform data.
    """

    waveform = np.float32(r1_event["waveform"])
    # Check if camera has one or two gain(s) and apply selection
    if waveform.shape[0] == 1:
        waveform = waveform[0]
    else:
        selected_gain_channel = r1_event["selected_gain_channel"][:, np.newaxis]
        waveform = np.where(selected_gain_channel == 0, waveform[0], waveform[1])
    # Apply the transform to recover orginal floating point values if the file were compressed
    if settings["waveform_scale"] > 0.0:
        waveform /= settings["waveform_scale"]
    if settings["waveform_offset"] > 0:
        waveform -= settings["waveform_offset"]
    # Apply the DL1 cleaning mask if selected
    if settings["cleaning_type"] == "image":
        waveform *= dl1_cleaning_mask[:, None]
    elif settings["cleaning_type"] == "waveform":
        waveform = clean_waveform(waveform, camera_geometry, settings["DBSCAN_params"])
    # Retrieve the sequence around the center of the readout window or the shower maximum
    if settings["seq_length"] < settings["readout_length"]:
        if settings["seq_position"] == "center":
            sequence_position = waveform.shape[1] // 2 - 1
        elif settings["seq_position"] == "maximum":
<<<<<<< HEAD
            # sequence_position = np.argmax(np.sum(waveform, axis=0))
            max_index_flat = np.argmax(waveform)
            pixel_index, sequence_position = np.unravel_index(max_index_flat, waveform.shape)
        # Calculate start and stop positions
        start = int(1 + sequence_position - settings["seq_length"] / 2)
        stop =  int(1 + sequence_position + settings["seq_length"] / 2)
=======
            sequence_position = np.argmax(np.sum(waveform, axis=0))
        # Calculate start and stop positions
        start = max(0, int(1 + sequence_position - settings["seq_length"] / 2))
        stop = min(
            settings["readout_length"],
            int(1 + sequence_position + settings["seq_length"] / 2),
        )
>>>>>>> a9d2de16
        # Adjust the start and stop if bound overflows
        if stop > settings["readout_length"]:
            start -= stop - settings["readout_length"]
            stop = settings["readout_length"]
<<<<<<< HEAD
        elif start < 0:
            stop -= start
            start = 0
=======
>>>>>>> a9d2de16
        # Crop the unmapped waveform in samples
        waveform = waveform[:, int(start) : int(stop)]
    return waveform

<<<<<<< HEAD

def clean_waveform(waveform, camera_geometry, DBSCAN_config):
    pass


class DLWaveformReader(DLDataReader):
    """
    A data reader class for handling R1 calibrated waveform data from telescopes.

    This class extends the ``DLDataReader`` to specifically handle the reading,
    transformation, and mapping of R1 calibrated waveform data. It supports both ``mono``
    and ``stereo`` data loading modes and can perform a cleaning to the waveforms
    if specified.

    Attributes
    ----------
    sequence_length : int or None
        Number of waveform samples considered in the selected sequence. If None,
        the sequence length is set to the readout length.
    sequence_position : str
        Position of the sequence within the readout window. Can be ``center`` or ``maximum``.
    cleaning_type : str or None
        Data level on which the cleaning mask(s) are obtained for cleaning the waveforms.
        Can be ``image`` or ``waveform``.
    DBSCAN_params : dict or None
        Dictionary containing the DBSCAN clustering parameters for waveform cleaning.
    waveform_settings : dict
        Contains settings for waveform processing, including cleaning type (with DBSCAN parameters),
        sequence length, readout length, sequence position, scale, and offset.
    """

    sequence_length = Int(
        default_value=None,
        allow_none=True,
        help="Number of waveform samples considered in the selected sequence.",
    ).tag(config=True)

    sequence_position = CaselessStrEnum(
        ["center", "maximum"],
        default_value="center",
        help=(
            "Set where to position the sequence if ``sequence_length`` is selected. "
            "``center``: sequence is extracted around the center of the readout window. "
            "``maximum``: sequence is extracted around the shower maximum. "
        ),
    ).tag(config=True)

    cleaning_type = CaselessStrEnum(
        ["image", "waveform"],
        allow_none=True,
        default_value=None,
        help=(
            "Set whether to apply cleaning of the calibrated waveforms. "
            "Two cleaning types are supported obtained from different data levels."
            "``image``: apply the DL1 cleaning mask to the calibrated waveforms. "
            "``waveform``: perform a digital sum and a DBSCAN clustering on-the-fly. "
        ),
    ).tag(config=True)

=======

def clean_waveform(waveform, camera_geometry, DBSCAN_config):
    pass


class DLWaveformReader(DLDataReader):
    """
    A data reader class for handling R1 calibrated waveform data from telescopes.

    This class extends the ``DLDataReader`` to specifically handle the reading,
    transformation, and mapping of R1 calibrated waveform data. It supports both ``mono``
    and ``stereo`` data loading modes and can perform a cleaning to the waveforms
    if specified.

    Attributes
    ----------
    sequence_length : int or None
        Number of waveform samples considered in the selected sequence. If None,
        the sequence length is set to the readout length.
    sequence_position : str
        Position of the sequence within the readout window. Can be ``center`` or ``maximum``.
    cleaning_type : str or None
        Data level on which the cleaning mask(s) are obtained for cleaning the waveforms.
        Can be ``image`` or ``waveform``.
    DBSCAN_params : dict or None
        Dictionary containing the DBSCAN clustering parameters for waveform cleaning.
    waveform_settings : dict
        Contains settings for waveform processing, including cleaning type (with DBSCAN parameters),
        sequence length, readout length, sequence position, scale, and offset.
    """

    sequence_length = Int(
        default_value=None,
        allow_none=True,
        help="Number of waveform samples considered in the selected sequence.",
    ).tag(config=True)

    sequence_position = CaselessStrEnum(
        ["center", "maximum"],
        default_value="center",
        help=(
            "Set where to position the sequence if ``sequence_length`` is selected. "
            "``center``: sequence is extracted around the center of the readout window. "
            "``maximum``: sequence is extracted around the shower maximum. "
        ),
    ).tag(config=True)

    cleaning_type = CaselessStrEnum(
        ["image", "waveform"],
        allow_none=True,
        default_value=None,
        help=(
            "Set whether to apply cleaning of the calibrated waveforms. "
            "Two cleaning types are supported obtained from different data levels."
            "``image``: apply the DL1 cleaning mask to the calibrated waveforms. "
            "``waveform``: perform a digital sum and a DBSCAN clustering on-the-fly. "
        ),
    ).tag(config=True)

>>>>>>> a9d2de16
    DBSCAN_params = Dict(
        default_value={"eps": 0.5, "min_samples": 5, "metric": "euclidean"},
        allow_none=True,
        help=(
            "Set the DBSCAN clustering parameters for waveform cleaning. "
            "Only required when ``cleaning_type`` is set to ``waveform``. "
            "``eps``: The maximum distance between two samples for one to be considered as in the neighborhood of the other."
            "``min_samples``: The number of samples in a neighborhood for a point to be considered as a core point."
            "``metric``: The metric to use when calculating distance between instances in a feature array."
        ),
    ).tag(config=True)

    def __init__(
        self,
        input_url_signal,
        input_url_background=[],
        config=None,
        parent=None,
        **kwargs,
    ):
        super().__init__(
            input_url_signal=input_url_signal,
            input_url_background=input_url_background,
            config=config,
            parent=parent,
            **kwargs,
        )

        # Read the readout length from the first file
        self.readout_length = int(
            self.files[self.first_file]
<<<<<<< HEAD
            .root.r0.event.telescope._f_get_child(f"tel_{self.tel_ids[0]:03d}")
=======
            .root.r1.event.telescope._f_get_child(f"tel_{self.tel_ids[0]:03d}")
>>>>>>> a9d2de16
            .coldescrs["waveform"]
            .shape[-1]
        )

        # Set the sequence length to the readout length if not selected
        if self.sequence_length is None:
            self.sequence_length = self.readout_length
        else:
            # Check that the waveform sequence length is valid
            if self.sequence_length > self.readout_length:
                raise ValueError(
                    f"Invalid sequence length '{self.sequence_length}' (must be <= '{self.readout_length}')."
                )

        # Set the input shape based on the selected mode
        if self.mode == "mono":
<<<<<<< HEAD
            if self.image_mappers[self.cam_name].cam_neighbor_array is None:
                self.input_shape = (
                    self.image_mappers[self.cam_name].image_shape,
                    self.image_mappers[self.cam_name].image_shape,
                    self.sequence_length,
                )
            else:
                self.input_shape = (self.image_mappers[self.cam_name].geometry.n_pixels, self.sequence_length)
=======
            self.input_shape = (
                self.image_mappers[self.cam_name].image_shape,
                self.image_mappers[self.cam_name].image_shape,
                self.sequence_length,
            )
>>>>>>> a9d2de16
        elif self.mode == "stereo":
            self.input_shape = {}
            for tel_type in self.selected_telescopes:
                camera_name = super()._get_camera_type(tel_type)
                input_shape = (
                    len(self.subarray.get_tel_ids_for_type(tel_type)),
                    self.image_mappers[camera_name].image_shape,
                    self.image_mappers[camera_name].image_shape,
                    self.sequence_length,
                )
                self.input_shape[tel_type] = input_shape

        # Construct settings dict for the calibrated waveforms
        self.waveform_settings = {
            "cleaning_type": self.cleaning_type,
            "seq_length": self.sequence_length,
            "readout_length": self.readout_length,
            "seq_position": self.sequence_position,
            "DBSCAN_params": self.DBSCAN_params,
        }

        # Check the transform value used for the file compression
        self.waveform_settings["waveform_scale"] = 0.0
        self.waveform_settings["waveform_offset"] = 0
        with lock:
            wvf_table_v_attrs = (
                self.files[self.first_file]
<<<<<<< HEAD
                .root.r0.event.telescope._f_get_child(f"tel_{self.tel_ids[0]:03d}")
=======
                .root.r1.event.telescope._f_get_child(f"tel_{self.tel_ids[0]:03d}")
>>>>>>> a9d2de16
                ._v_attrs
            )
        if "CTAFIELD_5_TRANSFORM_SCALE" in wvf_table_v_attrs:
            self.waveform_settings["waveform_scale"] = wvf_table_v_attrs[
                "CTAFIELD_5_TRANSFORM_SCALE"
            ]
            self.waveform_settings["waveform_offset"] = wvf_table_v_attrs[
                "CTAFIELD_5_TRANSFORM_OFFSET"
            ]

<<<<<<< HEAD
        # If "HexagonalPatchMapper" retrieve the neighbor array of he complete camera.
        if self.image_mappers[self.cam_name].cam_neighbor_array is not None:
            self.neighbor_array = self.image_mappers[self.cam_name].cam_neighbor_array
        else:
            self.neighbor_array = None
        
=======
>>>>>>> a9d2de16
    def _append_features(self, batch) -> Table:
        """
        Append waveforms to a given batch as features.

        This method processes a batch of events to append waveforms as input features for the neural networks.
        It reads the waveform data from the specified files, applies any necessary transformations, and maps
        the waveforms using the appropriate ``ImageMapper``.

        Parameters
        ----------
        batch : astropy.table.Table
            A table containing information at minimum the following columns:
            - ``file_index``: List of indices corresponding to the files.
            - ``table_index``: List of indices corresponding to the event tables.
            - ``tel_type_id``: List of telescope type IDs.
            - ``tel_id``: List of telescope IDs.

        Returns
        -------
        batch : astropy.table.Table
            The input batch with the appended processed waveforms as features.
        """
        waveforms = []
        for file_idx, table_idx, tel_type_id, tel_id in batch.iterrows(
            "file_index", "table_index", "tel_type_id", "tel_id"
        ):
            filename = list(self.files)[file_idx]
            camera_type = self._get_camera_type(
                list(self.selected_telescopes.keys())[tel_type_id]
            )
            with lock:
                tel_table = f"tel_{tel_id:03d}"
                child = self.files[filename].root.r1.event.telescope._f_get_child(
                    tel_table
                )
                dl1_cleaning_mask = None
                if "dl1" in self.files[filename].root:
                    if "images" in self.files[filename].root.dl1.event.telescope:
                        img_child = self.files[
                            filename
                        ].root.dl1.event.telescope.images._f_get_child(tel_table)
                        dl1_cleaning_mask = np.array(
                            img_child[table_idx]["image_mask"], dtype=int
                        )
                unmapped_waveform = get_unmapped_waveform(
                    child[table_idx],
                    self.waveform_settings,
                    self.image_mappers[camera_type].geometry,
                    dl1_cleaning_mask,
                )
            # Apply the 'ImageMapper' whenever the index matrix is not None.
            # Otherwise, return the unmapped image for the 'IndexedConv' package.
<<<<<<< HEAD
            if self.image_mappers[self.cam_name].cam_neighbor_array is None and self.image_mappers[camera_type].index_matrix is None:
                waveforms.append(
                    self.image_mappers[camera_type].map_image(unmapped_waveform)
                )
            else:
                waveforms.append(unmapped_waveform)
        batch.add_column(waveforms, name="features", index=7)
        return batch

    def _get_raw_example(self,batch) -> Table:
        pass

def get_true_image(sim_event) -> np.ndarray:
    """
    Retrieve the true image from the simulated event.

    This method retrieves the true image from a given simulated event, i.e. only 
    Cherenkov p.e.

    Parameters
    ----------
    sim_event : dl1_event : astropy.table.Table
        A table containing the simulated event data, including ``true_image`` and
        ``true_image_sum``. 

    Returns
    -------
    true_image : np.ndarray
        The simulated image with only Cherenkov p.e.
    """
    true_image = np.abs(np.array(sim_event["true_image"], dtype=int).reshape(-1, 1))

    return true_image


def apply_low_trigger(x, mapper, trigger_type, output_setting, l1_settings, tdscan_settings):
    n_pixels, time = x.shape
    # Reshape to (n_flowers, t, time)
    flowers = x.reshape(-1, 7, time)
    # Sum over group dimension  ####CAMBIAR PARA PERMITIR FLOR O SUPERFLOR DEPENDE DEL ARCHIVO QUE SE LE META
    flower_sums = np.sum(flowers, axis=1)  
    # Thresholding (broadcast back to each pixel in group)
    bin_flowers = (flower_sums > l1_settings["threshold"]).astype(int)  # shape: (n_flowers, time)
    # TDSCAN mask cleaning:
    if trigger_type == "tdscan":
        ##load depending on epsxy the correct neighbor info
        num_flowers = len(bin_flowers)
        tdscan_flowers = np.zeros((num_flowers, time), dtype=np.float32)
        # Precompute cumulative sum over time for each pixel
        cumsum_l1 = np.pad(np.cumsum(bin_flowers, axis=1), ((0, 0), (1, 0)))  # pad to handle start_t = 0 cleanly
        if n_pixels == 343:
            eps_xy_neighbors = mapper.fl_neighbor_patch0_array
        else:
            eps_xy_neighbors = mapper.fl_neighbor_array
        for i in range(num_flowers):
            neighbors = eps_xy_neighbors[i]
            if len(neighbors) == 0:
                continue
            # Compute rolling sum using cumsum
            start = np.arange(time) - tdscan_settings["eps_t"]
            end = np.arange(time) + tdscan_settings["eps_t"] + 1

            start = np.clip(start, 0, time)
            end = np.clip(end, 0, time)

            # Get total values in the window for each time frame using broadcasting
            total = cumsum_l1[neighbors][:, end] - cumsum_l1[neighbors][:, start]  # shape: (num_neighbors, time)
            total_sum = np.sum(total, axis=0)  # sum across neighbors
            tdscan_flowers[i] = ((total_sum >= tdscan_settings["min_pts"]) & (bin_flowers[i] == 1)).astype(np.float32)
        bin_flowers = tdscan_flowers

    bin_pixels = np.repeat(bin_flowers, 7, axis=0)  # shape: (n_pixels, time)

    if output_setting == 'mask':
        output = x * bin_pixels # shape: (n_pixels, time)
    elif output_setting == 'binary':
        output = bin_pixels
    elif output_setting == 'stack':
        output = np.stack([x, binary_pixels], axis=-1) # shape: (n_pixels, time, 2)

    return output


class DLRawTriggerReader(DLWaveformReader):
    """
    A data reader class for handling R0 raw waveform data from telescopes.

    This class extends the ``DLWaveformReader`` to specifically handle the reading,
    transformation, and mapping of R0 raw waveform data. It supports ``mono`` data loading 
    mode and can multiple output settings based on square trigger patches.

    Attributes
    ----------
    output_settings : str
        Specifies the output format in the batch. Can be ``waveform``, ``balanced_patches`` or ``all_patches``.
    trigger_settings : dict
        Contains settings for trigger, including the threshold in photoelectrons, the number of thrigger patches,
        the position of the center of the trigger patches. 
    """

    output_settings = CaselessStrEnum(
        ["waveform", "balanced_patches", "all_patches", "double_patches"],
        default_value="waveform",
        help=(
            "Set the type of data in feature vector. "
            "``waveform``: extract the sequence of selected samples for the complete camera. "
            "``balanced_patches``: extract the sequence of selected samples for equilibrated number of cosmic and nsb patches. "
            "``all_patches``: extract the sequence of selected samples for all patches. "
            "``double_patches``: extract the sequence of selected samples for a random nsb patch and the patch containing the brightest pixel. "
        ),
    ).tag(config=True)

    add_dummy_channel = Bool(
        default_value = False,
        allow_none = False,
        help=("Boolean variable to add or not an extra dummy dimension for the channel")
    ).tag(config=True) 

    apply_trigger = CaselessStrEnum(
        ["l1", "tdscan"],
        default_value = None,
        allow_none = True,
        help=(
            "Variable to apply or not a low level trigger on the waveform patches."
            "``l1``: Apply a l1 sum trigger (per flower or superflower) on the waveforms. "
            "``tdscan``: Apply on top of the l1 trigger a Trigger Distributed Spatial Convolution Accelerator Network. "
        ),
    ).tag(config=True) 

    trigger_output = CaselessStrEnum(
        ["mask", "stack", "only_mask"],
        default_value = "mask",
        allow_none = True,
        help=(
            "If apply trigger not none, variable to define the trigger output."
            "``mask``: Mask the input waveform with the flowers with positive trigger. "
            "``stack``: Add the trigger mask as a second channel. "
            "``binary``: Take exclusively the trigger mask as an output. "
        ),
    ).tag(config=True) 

    l1_settings = Dict(
        default_value ={"eps": "flower", "threshold": 2160},
        allow_none = True,
        help=(
            "Set the L1 trigger settings, only required when apply_trigger is not None. "
            "``eps``: Set whether to perform the ADC digital sum per ``flower`` or per ``superflower`` centered in each flower. "
            "``threshold``: Threshold in ADC counts above which flowers are going to be considered as triggered. ")
    ).tag(config=True)

    tdscan_settings = Dict(
        default_value ={"eps_xy":1, "eps_t":1, "min_pts":7},
        allow_none = True,
        help=(
            "Set the TDSCAN trigger settings, only required when apply_trigger is tdscan. "
            "``eps_xy``: Set the flower neighboring level to consider in the convolution. "
            "``eps_t``: Set the the number of samples before and after to consider in the convolution. "
            "``min_pts``: Threshold in binary flower counts above which the convolution is going to keep the central flower. ")
    ).tag(config=True)

    cpe_threshold = Int(
        default_value = 0,
        allow_none = False,
        help=("Threshold in simulated number of photoelectrons above which events are going to be labelled as shower or NSB")
    ).tag(config=True) 

    def __init__(
        self,
        input_url_signal,
        input_url_background=[],
        config=None,
        parent=None,
        **kwargs,
    ):
        super().__init__(
            input_url_signal=input_url_signal,
            input_url_background=input_url_background,
            config=config,
            parent=parent,
            **kwargs,
        )
        
        # Load neighbors arrays and input shapes
        if self.output_settings in ["all_patches", "balanced_patches", "double_patches"]:                 
            self.input_shape = (self.image_mappers[self.cam_name].patch_size, self.sequence_length)  
            self.neighbor_array = self.image_mappers[self.cam_name].neighbor_array
        elif self.output_settings == "waveform":
            if self.image_mappers[self.cam_name].cam_neighbor_array is not None:
                self.input_shape = (self.image_mappers[self.cam_name].n_pixels, self.sequence_length)
                self.neighbor_array = self.image_mappers[self.cam_name].cam_neighbor_array
            else:
                self.input_shape = (
                    self.image_mappers[self.cam_name].image_shape,
                    self.image_mappers[self.cam_name].image_shape,
                    self.sequence_length,
                )
                self.neighbor_array = None

        if self.add_dummy_channel:
            self.input_shape = self.input_shape + (1,)
        elif self.trigger_output == 'stack':
            self.input_shape = self.input_shape + (2,)

    def _waveform_mode(self, true_image, true_shower):
        # Retrieves the complete waveform.
        pe = np.int64(true_image.sum())
        if self.input_url_background:
            lbl = np.int64(1 - true_shower)
        else:
            lbl = np.int64(pe > self.cpe_threshold)
        return dict(
            patch_idx=[0],
            cherenkov=[pe],
            classes=[lbl]
        )

    def _all_patches_mode(self, true_image, sparse, n_patches):
        # Retrieves all patches per event.
        sums = sparse @ true_image
        labels = (sums > self.cpe_threshold).astype(np.int64)
        idxs = np.arange(n_patches, dtype=np.int64)
        return dict(
            patch_idx=idxs,
            cherenkov=sums.astype(np.int64),
            classes=labels
        )

    def _balanced_patches_mode(self, true_image, sparse, n_patches):
        # Retrieves the maximum equal number of NSB and cosmic patches per event.
        sums = sparse @ true_image
        nsb = np.where(sums == 0)[0]
        shwr = np.where(sums > self.cpe_threshold)[0]
        cnt = min(len(nsb), len(shwr))
        if cnt > 0:
            idxs = np.concatenate([
                np.random.choice(shwr, cnt, False),
                np.random.choice(nsb, cnt, False)
            ])
            classes = np.array([int(sums[i] > self.cpe_threshold) for i in idxs], np.int64)
        else:
            idxs = np.array([np.random.randint(0, n_patches)], np.int64)
            classes = np.array([int(sums[idxs[0]] > self.cpe_threshold)], np.int64)
        return dict(
            patch_idx=idxs,
            cherenkov=sums[idxs].astype(np.int64),
            classes=classes
        )

    def _double_patches_mode(self, true_image, sparse, n_patches):
        # Retrieves the bright patch and a random nsb patch per event.
        sums = sparse @ true_image
        # find brightest patch and one random NSB or fallback
        bright = np.argmax(true_image)
        coords = np.vstack([self.image_mappers[self.cam_name].pix_x,
                            self.image_mappers[self.cam_name].pix_y]).T
        dist = np.linalg.norm(self.image_mappers[self.cam_name].patch_coords - coords[bright], axis=1)
        nearest = np.argmin(dist)
        idxs, labels = [], []
        if sums[nearest] > self.cpe_threshold:
            idxs.append(nearest); labels.append(1)
        elif np.max(sums) > self.cpe_threshold:
            idxs.append(np.argmax(sums)); labels.append(1)
        nsb = np.where(sums == 0)[0]
        if nsb.size:
            idxs.append(np.random.choice(nsb)); labels.append(0)
        return dict(
            patch_idx=np.array(idxs, np.int64),
            cherenkov=sums[idxs].astype(np.int64),
            classes=np.array(labels, np.int64)
        )

    def _get_raw_example(self, batch):
        """
        Adds the patch_index, patch_class and cherenkov_pe columns to the example identifiers
        depending on the selected 'output_settings'.

        This method processes the events in the example identifiers file and computes and adds to the 
        file a column with the patch_index, patch_class and true Cherenkov p.e. for each selected output setting. 
        Parameters
        ----------
        batch : astropy.table.Table
            A table containing information at minimum the following columns:
            - ``file_index``: List of indices corresponding to the files.
            - ``table_index``: List of indices corresponding to the event tables.
            - ``tel_type_id``: List of telescope type IDs.
            - ``tel_id``: List of telescope IDs.

        Returns
        -------
        batch : astropy.table.Table
            The input batch with the appended patch index, class and true Cherenkov p.e.
        """
        mapper = self.image_mappers[self.cam_name]
        sparse = None
        n_patches = 0
        if mapper.cam_neighbor_array is not None:
            sparse = csr_matrix(mapper.trigger_patches)
            n_patches = mapper.trigger_patches.shape[0]
        records = []
        for row_idx, (file_idx, table_idx, tel_type_id, tel_id, true_shower) in enumerate(batch.iterrows(
            "file_index", "table_index", "tel_type_id", "tel_id", "true_shower_primary_id")
        ):
            filename = list(self.files)[file_idx]
            tel_table = f"tel_{tel_id:03d}"
            with lock:
                sim_child = self.files[filename].root.simulation.event.telescope.images._f_get_child(tel_table)
                true_img = get_true_image(sim_child[table_idx])

            mode = self.output_settings
            if mode == 'waveform':
                out = self._waveform_mode(true_img, true_shower)
            else:
                out = getattr(self, f"_{mode}_mode")(true_img, sparse, n_patches)

            for p, pe, cl in zip(out['patch_idx'], out['cherenkov'], out['classes']):
                records.append((row_idx, p, pe, cl))

        idxs, patch_idxs, ch_pe, patch_cls = zip(*records)
        batch = batch[list(idxs)]
        batch.add_column(np.array(ch_pe),   name="cherenkov_pe", index=6)
        batch.add_column(np.array(patch_cls),name="patch_class", index=7)
        batch.add_column(np.array(patch_idxs),name="patch_index", index=6)
        return batch


    def _append_features(self, batch) -> Table:
        """
        Append waveforms to a given batch as features.

        This method processes a batch of events to append waveforms as input features for the neural networks.
        It reads the waveform data from the specified files and maps the waveforms using the appropriate ``ImageMapper``.
        Divides the waveform into patches and append the needed patch for a given sequence length.

        Parameters
        ----------
        batch : astropy.table.Table
            A table containing information at minimum the following columns:
            - ``file_index``: List of indices corresponding to the files.
            - ``table_index``: List of indices corresponding to the event tables.
            - ``tel_type_id``: List of telescope type IDs.
            - ``tel_id``: List of telescope IDs.
            - ``patch_index``: The index of the patch which will be processed.
            - ``patch_class``: 0 for patches with a number of Cherenkov p.e. above cpe_threshold, 1 for nsb patches.
            - ``cherenkov_pe``: Number of Cherenkov p.e. in the selected patch.

        Returns
        -------
        batch : astropy.table.Table
            The input batch with the appended following column:
            - ``waveforms``: Processed waveforms.
            
        """
        waveforms = []
        # Load the trigger settings.
        if "waveform" not in self.output_settings:
            trigger_patches = self.image_mappers[self.cam_name].trigger_patches
        for file_idx, table_idx, tel_type_id, tel_id, ptch_idx in batch.iterrows(
            "file_index", "table_index", "tel_type_id", "tel_id", "patch_index"
        ):
            filename = list(self.files)[file_idx]
            camera_type = self._get_camera_type(
                list(self.selected_telescopes.keys())[tel_type_id]
            )
            # Load only the true image from simulation.
            with lock:
                tel_table = f"tel_{tel_id:03d}"
                child = self.files[filename].root.r0.event.telescope._f_get_child(tel_table)
                unmapped_waveform = get_unmapped_waveform(
                    child[table_idx],
                    self.waveform_settings,
                    self.image_mappers[camera_type].geometry,
                    )
                waveform = unmapped_waveform.astype(np.int64)
                # Apply the 'ImageMapper' whenever the index matrix is not None or 'HexagonaPatchMapper' not called (only for the 'waveform' option).
                # Otherwise, return the unmapped waveform if 'waveform' in ouput options.
                if self.image_mappers[self.cam_name].cam_neighbor_array is None and self.image_mappers[camera_type].index_matrix is None:
                    waveform = self.image_mappers[camera_type].map_image(waveform).astype(np.int64) 
                # If 'HexagonalPatchMapper' and one of the patches option, crop and reorder the image.
                elif self.image_mappers[self.cam_name].cam_neighbor_array is not None and self.output_settings in ["all_patches", "balanced_patches", "double_patches"]:
                    waveform = self.image_mappers[self.cam_name].get_reordered_patch(waveform, ptch_idx)
                if self.apply_trigger:
                    waveform = apply_low_trigger(
                        waveform, 
                        mapper=self.image_mappers[camera_type],
                        trigger_type=self.apply_trigger,
                        output_setting=self.trigger_output, 
                        l1_settings=self.l1_settings, 
                        tdscan_settings=self.tdscan_settings,
                    )
                # Option to add a dummy channel to perform 3D convolutions
                if self.add_dummy_channel:
                    waveform = np.expand_dims(waveform, axis=-1)
                waveforms.append(waveform)

        # Append everything to the selected batch
        batch.add_column(waveforms, name="features", index=8)
        if "waveform" in self.output_settings:
            batch.remove_column("patch_index")
        return batch

=======
            if self.image_mappers[camera_type].index_matrix is None:
                waveforms.append(
                    self.image_mappers[camera_type].map_image(unmapped_waveform)
                )
            else:
                waveforms.append(unmapped_waveform)
        batch.add_column(waveforms, name="features", index=7)
        return batch


>>>>>>> a9d2de16
def get_feature_vectors(dl1_event, prefix, feature_vector_types) -> list:
    """
    Retrieve selected feature vectors from a DL1 event.

    This function processes the DL1 event data to retrieve feature vectors
    based on the specified feature vector types and prefix. It returns a list
    of feature vectors for the selected types, which can be used as input features
    for the neural networks.

    Parameters
    ----------
    dl1_event : astropy.table.Table
        A table containing DL1 event data, including feature vectors for classification,
        energy regression, and geometry/direction regression.
    prefix : str
        A prefix for the feature vector group in the HDF5 file.
    feature_vector_types : list of str
        A list of feature vector types to be loaded from the DL1 data, such as
        ``classification``, ``energy``, and ``geometry``.

    Returns
    -------
    feature_vectors : list of np.ndarray
        A list of feature vectors for the selected types.
    """
    feature_vectors = []
    for feature_vector_type in feature_vector_types:
        feature_vectors.append(
            dl1_event[f"{prefix}_{feature_vector_type}_feature_vectors"]
        )
    return feature_vectors


class DLFeatureVectorReader(DLDataReader):
    """
    A data reader class for handling DL1 feature vector data.

    This class extends the ``DLDataReader`` to specifically handle the reading of
    DL1 feature vectors, obtained from a previous CTLearnModel. It supports the reading
    of both ``telescope``- and ``subarray``-level feature vectors. This reader class only
    supports the reading in stereo mode.
    """

    prefixes = List(
        trait=Unicode(),
        default_value=["CTLearn"],
        allow_none=False,
        help="List of prefixes for the feature vector group in the HDF5 file.",
    ).tag(config=True)

    feature_vector_types = List(
        trait=CaselessStrEnum(
            [
                "classification",
                "energy",
                "geometry",
            ]
        ),
        allow_none=False,
        help=(
            "Set the type of the feature vector to be loaded from the DL1 data. "
            "classification: load feature vectors used for particle classification, "
            "energy: load feature vectors used for energy regression, "
            "geometry: load feature vectors used for geometry/direction regression."
        ),
    ).tag(config=True)

    load_telescope_features = Bool(
        default_value=True,
        help="Set whether to load telescope feature vectors from the DL1 data.",
    ).tag(config=True)

    load_subarray_features = Bool(
        default_value=False,
        help="Set whether to load subarray feature vectors from the DL1 data.",
    ).tag(config=True)

    def __init__(
        self,
        input_url_signal,
        input_url_background=[],
        config=None,
        parent=None,
        **kwargs,
    ):
        super().__init__(
            input_url_signal=input_url_signal,
            input_url_background=input_url_background,
            config=config,
            parent=parent,
            **kwargs,
        )
        # Check that the mode is consistent with the feature reader.
        # The feature reader only supports stereo mode.
        if self.mode != "stereo":
            raise ValueError(
                f"'{self.__class__.__name__}' only supports 'stereo' mode. "
                "Please set the mode to 'stereo' or use one of the other subclasses."
            )
        # Check that at least one of the feature vector types is selected
        if not self.load_telescope_features and not self.load_subarray_features:
            raise ValueError(
                "No loading of feature vectors selected. Please set 'load_telescope_features' "
                "and/or 'load_subarray_features' to 'True'."
            )

    def _append_features(self, batch) -> Table:
        """
        Append previous obtained feature vectors to a given batch as features.

        This method processes a batch of events to append feature vectors as input features
        for the neural networks. It reads the feature vector data from the specified files
        and appends the feature vectors to the batch. The feature vectors can be loaded
        for both ``telescope``- and ``subarray``-level.

        Parameters
        ----------
        batch : astropy.table.Table
            A table containing information at minimum the following columns:
            - "file_index": List of indices corresponding to the files.
            - "table_index": List of indices corresponding to the event tables.
            - "tel_type_id": List of telescope type IDs.
            - "tel_id": List of telescope IDs.

        Returns
        -------
        batch : astropy.table.Table
            The input batch with the appended mono and stereo feature vectors.
        """
        mono_fvs, stereo_fvs = [], []
        for file_idx, table_idx, tel_type_id, tel_id in batch.iterrows(
            "file_index", "table_index", "tel_type_id", "tel_id"
        ):
            filename = list(self.files)[file_idx]
            if self.load_telescope_features:
                with lock:
                    mono_fvs_per_prefix = []
                    tel_table = f"tel_{tel_id:03d}"
                    for prefix in self.prefixes:
                        telescope_child = (
                            self.files[filename]
                            .root.dl1.event.telescope.features.__getitem__(prefix)
                            ._f_get_child(tel_table)
                        )
                        mono_fvs_per_prefix.append(
                            get_feature_vectors(
                                telescope_child[table_idx],
                                f"{prefix}_tel",
                                self.feature_vector_types,
                            )
                        )
                mono_fvs.append(mono_fvs_per_prefix)
            if self.load_subarray_features:
                with lock:
                    stereo_fvs_per_prefix = []
                    for prefix in self.prefixes:
                        subarray_child = self.files[
                            filename
                        ].root.dl1.event.subarray.features._f_get_child(prefix)
                        stereo_fvs_per_prefix.append(
                            get_feature_vectors(
                                subarray_child[table_idx],
                                prefix,
                                self.feature_vector_types,
                            )
                        )
                stereo_fvs.append(stereo_fvs_per_prefix)
        # Append the features to the batch
        if self.load_telescope_features:
            batch.add_column(np.array(mono_fvs), name="mono_feature_vectors", index=7)
        if self.load_subarray_features:
            batch.add_column(
                np.array(stereo_fvs), name="stereo_feature_vectors", index=7
            )
        return batch<|MERGE_RESOLUTION|>--- conflicted
+++ resolved
@@ -1,7 +1,6 @@
 """
 This module defines the ``DLDataReader`` and ``TableQualityQuery`` classes that hold the basic reading and processing functionality for Deep Learning (DL) analyses.
 """
-<<<<<<< HEAD
 
 __all__ = [
     "ProcessType",
@@ -13,26 +12,12 @@
     "get_unmapped_waveform",
     "clean_waveform",
     "DLRawTriggerReader",
+    "get_true_image",
+    "apply_low_trigger",
     "DLFeatureVectorReader",
     "get_feature_vectors",
 ]
 
-=======
-
-__all__ = [
-    "ProcessType",
-    "TableQualityQuery",
-    "DLDataReader",
-    "DLImageReader",
-    "get_unmapped_image",
-    "DLWaveformReader",
-    "get_unmapped_waveform",
-    "clean_waveform",
-    "DLFeatureVectorReader",
-    "get_feature_vectors",
-]
-
->>>>>>> a9d2de16
 from abc import abstractmethod
 import atexit
 from collections import OrderedDict
@@ -40,11 +25,6 @@
 import numpy as np
 import tables
 import threading
-<<<<<<< HEAD
-import os
-=======
-
->>>>>>> a9d2de16
 from astropy import units as u
 from astropy.coordinates.earth import EarthLocation
 from astropy.coordinates import AltAz, SkyCoord
@@ -55,11 +35,7 @@
     vstack,
 )
 from astropy.time import Time
-<<<<<<< HEAD
-from scipy.spatial import KDTree
 from scipy.sparse import csr_matrix
-=======
->>>>>>> a9d2de16
 
 from ctapipe.coordinates import CameraFrame, NominalFrame
 from ctapipe.core import Component, QualityQuery
@@ -73,17 +49,11 @@
     List,
     CaselessStrEnum,
     Unicode,
-<<<<<<< HEAD
-    TelescopeParameter,
-)
-from ctapipe.instrument import SubarrayDescription
-=======
     UseEnum,
     TelescopeParameter,
 )
 from ctapipe.instrument import SubarrayDescription
 from ctapipe.instrument.optics import FocalLengthKind
->>>>>>> a9d2de16
 from ctapipe.io import read_table
 from dl1_data_handler.image_mapper import ImageMapper
 
@@ -227,8 +197,6 @@
         ),
     ).tag(config=True)
 
-<<<<<<< HEAD
-=======
     focal_length_choice = UseEnum(
         FocalLengthKind,
         default_value=FocalLengthKind.EFFECTIVE,
@@ -256,7 +224,6 @@
         ),
     ).tag(config=True)
 
->>>>>>> a9d2de16
     min_telescopes = Int(
         default_value=1,
         help=(
@@ -278,13 +245,13 @@
         ),
     ).tag(config=True)
 
-<<<<<<< HEAD
     quality_cuts = Bool(
         default_value=True,
-        help="Require quality cuts by ``TableQualityQuery``. False for nsb trigger.").tag(config=True)
-
-=======
->>>>>>> a9d2de16
+        help=(
+            "Require quality cuts by ``TableQualityQuery``. False for nsb trigger."
+        ),
+    ).tag(config=True)
+
     def __init__(
         self,
         input_url_signal,
@@ -298,14 +265,10 @@
         # Register the destructor to close all open files properly
         atexit.register(self.__destructor)
         # Initialize the Table data quality query
-<<<<<<< HEAD
         if self.quality_cuts:
             self.quality_query = TableQualityQuery(parent=self)
         else:
             self.quality_query = None
-=======
-        self.quality_query = TableQualityQuery(parent=self)
->>>>>>> a9d2de16
 
         # Construct dict of filename:file_handle pairs of an ordered file list
         self.input_url_signal = input_url_signal
@@ -349,11 +312,7 @@
             )
 
         # Set up the subarray
-<<<<<<< HEAD
-        self.subarray = SubarrayDescription.from_hdf(self.first_file)
-=======
         self.subarray = SubarrayDescription.from_hdf(self.first_file, focal_length_choice=self.focal_length_choice)
->>>>>>> a9d2de16
         selected_tel_ids = None
         if self.allowed_tels is not None:
             selected_tel_ids = np.array(list(self.allowed_tels), dtype=np.int16)
@@ -401,11 +360,7 @@
         # Check that all files have the same SubarrayDescription
         for filename in self.files:
             # Read SubarrayDescription from the new file
-<<<<<<< HEAD
-            subarray = SubarrayDescription.from_hdf(filename)
-=======
             subarray = SubarrayDescription.from_hdf(filename, focal_length_choice=self.focal_length_choice)
->>>>>>> a9d2de16
 
             # Filter subarray by selected telescopes
             if selected_tel_ids is not None:
@@ -533,11 +488,7 @@
         # The sum of the weights of all examples stays the same.
         self.class_weight = None
         if self.process_type == ProcessType.Simulation:
-<<<<<<< HEAD
             if self.input_url_background or isinstance(self,DLRawTriggerReader):
-=======
-            if self.input_url_background:
->>>>>>> a9d2de16
                 self.class_weight = {
                     0: (1.0 / self.n_bkg_events) * (self._get_n_events() / 2.0),
                     1: (1.0 / self.n_signal_events) * (self._get_n_events() / 2.0),
@@ -563,30 +514,21 @@
         and constructs identifiers based on the event and telescope IDs. These
         identifiers are used to uniquely reference each example in the dataset.
         """
-<<<<<<< HEAD
-        simulation_info = []
-        example_identifiers = []
-        for file_idx, (filename, f) in enumerate(self.files.items()):
-=======
         simulation_info, example_identifiers = [], []
         for file_idx, (filename, f) in enumerate(self.files.items()):
             # Read the trigger table.
             trigger_table = read_table(f, "/dl1/event/subarray/trigger")
->>>>>>> a9d2de16
             if self.process_type == ProcessType.Simulation:
                 # Read simulation information for each observation
                 simulation_info.append(read_table(f, "/configuration/simulation/run"))
                 # Construct the shower simulation table
                 simshower_table = read_table(f, "/simulation/event/subarray/shower")
-<<<<<<< HEAD
-=======
                 # The shower simulation table is joined with the subarray trigger table.
                 trigger_table = join(
                     left=trigger_table,
                     right=simshower_table,
                     keys=["obs_id", "event_id"],
                 )
->>>>>>> a9d2de16
 
             # Construct the table containing all events.
             # First, the telescope tables are joined with the shower simulation
@@ -596,17 +538,6 @@
                 tel_table = read_table(
                     f, f"/dl1/event/telescope/parameters/tel_{tel_id:03d}"
                 )
-<<<<<<< HEAD
-                tel_table.add_column(
-                    np.arange(len(tel_table)), name="table_index", index=0
-                )
-                if self.process_type == ProcessType.Simulation:
-                    tel_table = join(
-                        left=tel_table,
-                        right=simshower_table,
-                        keys=["obs_id", "event_id"],
-                    )
-=======
                 if self.force_dl1_lookup:
                     # Read the DL1 image table
                     dl1_tel_table = read_table(
@@ -637,7 +568,6 @@
                         right=trigger_table,
                         keys=["obs_id", "event_id"],
                     )
->>>>>>> a9d2de16
                     # Add the spherical offsets w.r.t. to the telescope pointing
                     tel_pointing = self.get_tel_pointing(f, tel_id)
                     tel_table = join(
@@ -688,7 +618,6 @@
             events.add_column(0, name="tel_type_id", index=3)
             # Appending the events to the list of example identifiers
             example_identifiers.append(events)
-<<<<<<< HEAD
         # Constrcut the example identifiers for all files
         self.example_identifiers = vstack(example_identifiers)
         # For the RawTriggerReader patches option we need extra columns and rows to retrieve 
@@ -696,16 +625,10 @@
         if isinstance(self,DLRawTriggerReader):
             self.example_identifiers = self._get_raw_example(self.example_identifiers)
 
-=======
-
-        # Constrcut the example identifiers for all files
-        self.example_identifiers = vstack(example_identifiers)
->>>>>>> a9d2de16
         self.example_identifiers.sort(["obs_id", "event_id", "tel_id", "tel_type_id"])
         # Construct simulation information for all files
         if self.process_type == ProcessType.Simulation:
             self.simulation_info = vstack(simulation_info)
-<<<<<<< HEAD
             if isinstance(self,DLRawTriggerReader):
                 self.n_signal_events = np.count_nonzero(
                     self.example_identifiers["patch_class"] == 1
@@ -721,15 +644,6 @@
                     self.n_bkg_events = np.count_nonzero(
                         self.example_identifiers["true_shower_primary_class"] == 0
                     )
-=======
-            self.n_signal_events = np.count_nonzero(
-                self.example_identifiers["true_shower_primary_class"] == 1
-            )
-            if self.input_url_background:
-                self.n_bkg_events = np.count_nonzero(
-                    self.example_identifiers["true_shower_primary_class"] == 0
-                )
->>>>>>> a9d2de16
         # Add index column to the example identifiers to later retrieve batches
         # using the loc functionality
         self.example_identifiers.add_column(
@@ -749,12 +663,7 @@
         """
         # Extend the columns to keep in the example identifiers
         self.example_ids_keep_columns.extend(["hillas_intensity"])
-<<<<<<< HEAD
-        simulation_info = []
-        example_identifiers = []
-=======
         simulation_info, example_identifiers = [], []
->>>>>>> a9d2de16
         for file_idx, (filename, f) in enumerate(self.files.items()):
             # Read the trigger table.
             trigger_table = read_table(f, "/dl1/event/subarray/trigger")
@@ -780,31 +689,6 @@
                         f,
                         f"/dl1/event/telescope/parameters/tel_{tel_id:03d}",
                     )
-<<<<<<< HEAD
-                    tel_table.add_column(
-                        np.arange(len(tel_table)), name="table_index", index=0
-                    )
-                    # Initialize a boolean mask to True for all events
-                    passes_quality_checks = np.ones(len(tel_table), dtype=bool)
-                    # Quality selection based on the dl1b parameter and MC shower simulation tables
-                    if self.quality_query:
-                        passes_quality_checks = self.quality_query.get_table_mask(
-                            tel_table
-                        )
-                    # Merge the telescope table with the trigger table
-                    merged_table = join(
-                        left=tel_table[passes_quality_checks],
-                        right=trigger_table,
-                        keys=["obs_id", "event_id"],
-                    )
-                    if self.process_type == ProcessType.Simulation:
-                        tel_pointing = self.get_tel_pointing(f, tel_id)
-                        merged_table = join(
-                            left=merged_table,
-                            right=tel_pointing,
-                            keys=["obs_id", "tel_id"],
-                        )
-=======
                     if self.force_dl1_lookup:
                         # Read the DL1 image table
                         dl1_tel_table = read_table(
@@ -849,7 +733,6 @@
                             right=tel_pointing,
                             keys=["obs_id", "tel_id"],
                         )
->>>>>>> a9d2de16
                         merged_table = self._transform_to_cam_coord_offsets(
                             merged_table
                         )
@@ -865,7 +748,6 @@
 
                 table_per_type = table_per_type.groups.filter(
                     _multiplicity_cut_tel_type
-<<<<<<< HEAD
                 )
 
                 table_per_type.add_column(tel_type_id, name="tel_type_id", index=3)
@@ -896,49 +778,11 @@
                     left=events,
                     right=array_pointing,
                     keys=["obs_id"],
-=======
->>>>>>> a9d2de16
                 )
                 events = self._transform_to_sky_spher_offsets(events)
             # Appending the events to the list of example identifiers
             example_identifiers.append(events)
 
-<<<<<<< HEAD
-=======
-                table_per_type.add_column(tel_type_id, name="tel_type_id", index=3)
-                events.append(table_per_type)
-            events = vstack(events)
-            # Apply the multiplicity cut based on the subarray
-            events = events.group_by(["obs_id", "event_id"])
-
-            def _multiplicity_cut_subarray(table, key_colnames):
-                return len(table) >= self.min_telescopes
-
-            events = events.groups.filter(_multiplicity_cut_subarray)
-            events.add_column(file_idx, name="file_index", index=0)
-            if self.process_type == ProcessType.Simulation:
-                # Add the logarithm of the true energy in TeV
-                events = self._transform_to_log_energy(events)
-                # Add the true shower primary class to the table based on the filename
-                # is signal or background input file list
-                true_shower_primary_class = (
-                    1 if filename in self.input_url_signal else 0
-                )
-                events.add_column(
-                    true_shower_primary_class, name="true_shower_primary_class"
-                )
-                array_pointing = self.get_array_pointing(f)
-                # Join the prediction table with the telescope pointing table
-                events = join(
-                    left=events,
-                    right=array_pointing,
-                    keys=["obs_id"],
-                )
-                events = self._transform_to_sky_spher_offsets(events)
-            # Appending the events to the list of example identifiers
-            example_identifiers.append(events)
-
->>>>>>> a9d2de16
         # Constrcut the example identifiers for all files
         self.example_identifiers = vstack(example_identifiers)
         self.example_identifiers.sort(["obs_id", "event_id", "tel_id", "tel_type_id"])
@@ -954,313 +798,6 @@
             self.simulation_info = vstack(simulation_info)
             self.n_signal_events = np.count_nonzero(
                 self.unique_example_identifiers["true_shower_primary_class"] == 1
-<<<<<<< HEAD
-            )
-            if self.input_url_background:
-                self.n_bkg_events = np.count_nonzero(
-                    self.unique_example_identifiers["true_shower_primary_class"] == 0
-                )
-        # Workaround for the missing multicolumn indexing in astropy:
-        # Need this PR https://github.com/astropy/astropy/pull/15826
-        # waiting astropy v7.0.0
-        # self.example_identifiers.add_index(["obs_id", "event_id"])
-
-    def get_tel_pointing(self, file, tel_id) -> Table:
-        """
-        Retrieve the telescope pointing information for the specified telescope ID.
-
-        This method extracts the pointing information (azimuth and altitude)
-        for the given telescope ID from the provided file.
-
-        Parameters:
-        -----------
-        file : str
-            Path to the file containing the telescope pointing data.
-        tel_id : int
-            Telescope ID for which the pointing information is to be retrieved.
-
-        Returns:
-        --------
-        tel_pointing : astropy.table.Table
-            A table containing pointing information (azimuth and altitude)
-            for the specified telescope ID.
-        """
-        with lock:
-            tel_pointing = read_table(
-                file,
-                f"/configuration/telescope/pointing/tel_{tel_id:03d}",
-            )
-        return tel_pointing
-
-    def get_array_pointing(self, file) -> Table:
-        """
-        Retrieve the array pointing information.
-
-        This method extracts the array pointing information (azimuth and altitude)
-        from the provided file.
-
-        Parameters:
-        -----------
-        file : str
-            Path to the file containing the array pointing data.
-
-        Returns:
-        --------
-        array_pointing : astropy.table.Table
-            A table containing array pointing information (azimuth and altitude).
-        """
-        # Read simulation information for each observation
-        array_pointing = read_table(file, "/configuration/simulation/run")
-        # Assuming min_az = max_az and min_alt = max_alt
-        array_pointing.keep_columns(["obs_id", "min_az", "min_alt"])
-        array_pointing.rename_column("min_az", "pointing_azimuth")
-        array_pointing.rename_column("min_alt", "pointing_altitude")
-        return array_pointing
-
-    def _transform_to_log_energy(self, table):
-        """
-        Transform energy values to their logarithmic scale.
-
-        This method converts the energy values in the provided table to their logarithmic scale.
-
-        Parameters:
-        -----------
-        table : astropy.table.Table
-            A Table containing the energy values.
-
-        Returns:
-        --------
-        table : astropy.table.Table
-            A Table with the logarithmic energy values added as a new column.
-        """
-        table.add_column(np.log10(table["true_energy"]), name="log_true_energy")
-        return table
-
-    def _transform_to_cam_coord_offsets(self, table) -> Table:
-        """
-        Transform Alt/Az coordinates to camera coordinate offsets w.r.t. the telescope pointing.
-
-        This method converts the Alt/Az coordinates in the provided table to spherical offsets
-        w.r.t. the telescope pointing. It also calculates the angular separation between the
-        true and telescope pointing directions.
-
-        Parameters:
-        -----------
-        table : astropy.table.Table
-            A Table containing the true Alt/Az coordinates and telescope pointing.
-
-        Returns:
-        --------
-        table : astropy.table.Table
-            A Table with the spherical offsets and the angular separation added as new columns.
-        """
-        # Get the telescope ID from the table
-        tel_id = table["tel_id"][0]
-        # Set the telescope pointing
-        tel_ground_frame = self.subarray.tel_coords[
-            self.subarray.tel_ids_to_indices(tel_id)
-        ]
-        # Set the AltAz frame with the tel location and reference time
-        altaz = AltAz(
-            location=tel_ground_frame.to_earth_location(),
-            obstime=LST_EPOCH,
-        )
-        fix_tel_pointing = SkyCoord(
-            table["telescope_pointing_azimuth"],
-            table["telescope_pointing_altitude"],
-            frame=altaz,
-        )
-        # Set the camera frame with the focal length and rotation of the camera
-        camera_frame = CameraFrame(
-            focal_length=self.subarray.tel[tel_id].optics.equivalent_focal_length,
-            rotation=self.pix_rotation[tel_id],
-            telescope_pointing=fix_tel_pointing,
-        )
-        # Transform the true Alt/Az coordinates to camera coordinates
-        true_direction = SkyCoord(
-            table["true_az"],
-            table["true_alt"],
-            frame=altaz,
-        )
-        # Calculate the camera coordinate offsets and distance
-        true_cam_position = true_direction.transform_to(camera_frame)
-        true_cam_distance = np.sqrt(true_cam_position.x**2 + true_cam_position.y**2)
-        # Add the camera coordinate offsets and distance to the table
-        table.add_column(true_cam_position.x, name="cam_coord_offset_x")
-        table.add_column(true_cam_position.y, name="cam_coord_offset_y")
-        table.add_column(true_cam_distance, name="cam_coord_distance")
-        return table
-
-    def _transform_to_sky_spher_offsets(self, table) -> Table:
-        """
-        Transform Alt/Az coordinates to sky spherical offsets w.r.t. the array pointing.
-
-        This method converts the Alt/Az coordinates in the provided table to sky spherical offsets
-        w.r.t. the array pointing. It also calculates the angular separation between the
-        true and array pointing directions.
-
-        Parameters:
-        -----------
-        table : astropy.table.Table
-            A Table containing the true Alt/Az coordinates and array pointing.
-
-        Returns:
-        --------
-        table : astropy.table.Table
-            A Table with the spherical offsets and the angular separation added as new columns.
-        """
-        # Set the AltAz frame with the reference location and time
-        altaz = AltAz(
-            location=self.subarray.reference_location,
-            obstime=LST_EPOCH,
-        )
-        # Set the array pointing
-        fix_array_pointing = SkyCoord(
-            az=table["pointing_azimuth"],
-            alt=table["pointing_altitude"],
-            frame=altaz,
-        )
-        # Set the nominal frame with the array pointing
-        nom_frame = NominalFrame(
-            origin=fix_array_pointing,
-            location=self.subarray.reference_location,
-            obstime=LST_EPOCH,
-        )
-        # Set the true direction in (alt, az) coordinates
-        true_direction = SkyCoord(
-            az=table["true_az"],
-            alt=table["true_alt"],
-            frame=altaz,
-        )
-        # Transform the true direction to the nominal frame
-        sky_coord = true_direction.transform_to(nom_frame)
-        # Add the spherical offsets to the table
-        table.add_column(sky_coord.fov_lon.to(u.deg), name="fov_lon")
-        table.add_column(sky_coord.fov_lat.to(u.deg), name="fov_lat")
-        # Calculate the angular separation between the true and array pointing directions
-        angular_separation = fix_array_pointing.separation(true_direction)
-        # Add the angular separation to the table
-        table.add_column(angular_separation, name="angular_separation")
-        return table
-
-    def get_parameters(self, batch, dl1b_parameter_list) -> np.array:
-        """
-        Retrieve DL1b parameters for a given batch of events.
-
-        This method extracts the specified DL1b parameters for each event in the batch.
-
-        Parameters:
-        -----------
-        batch : astropy.table.Table
-            A Table containing the batch with columns ``file_index``, ``table_index``, and ``tel_id``.
-        dl1b_parameter_list : list
-            A list of DL1b parameters to be retrieved for each event.
-
-        Returns:
-        --------
-        dl1b_parameters : np.array
-            An array of DL1b parameters for the batch of events.
-        """
-        dl1b_parameters = []
-        for file_idx, table_idx, tel_id in batch.iterrows(
-            "file_index", "table_index", "tel_id"
-        ):
-            filename = list(self.files)[file_idx]
-            with lock:
-                tel_table = f"tel_{tel_id:03d}"
-                child = self.files[
-                    filename
-                ].root.dl1.event.telescope.parameters._f_get_child(tel_table)
-            parameters = list(child[table_idx][dl1b_parameter_list])
-            dl1b_parameters.append([np.stack(parameters)])
-        return np.array(dl1b_parameters)
-
-    def generate_mono_batch(self, batch_indices) -> Table:
-        """
-        Generate a batch of events for mono mode.
-
-        This method generates a batch of examples for the mono mode of operation.
-        It retrieves the DL1b parameters and other relevant data for the specified
-        batch indices and constructs a dictionary of input features optionally with
-        a table of DL1b parameters.
-
-        Parameters
-        ----------
-        batch_indices : list of int
-            List of indices specifying the examples to include in the batch.
-        dl1b_parameter_list : list of str, optional
-            List of DL1b parameter names to include in the output table. If ``None``,
-            no DL1b parameters are included.
-
-        Returns
-        -------
-        dict
-            Dictionary containing the input features for the batch. The keys are
-            the feature names and the values are the corresponding data arrays.
-        Table
-            Table containing the DL1b parameters for the batch. The columns are
-            the specified DL1b parameters and the rows correspond to the examples
-            in the batch.
-        """
-        # Check that the batch generation call is consistent with the mode
-        if self.mode != "mono":
-            raise ValueError("Mono batch generation is not supported in stereo mode.")
-        # Retrieve the batch from the example identifiers via indexing
-        self.batch_indices = batch_indices
-        batch = self.example_identifiers.loc[batch_indices]
-        # If the batch is a single event loc returns a Rows object and not a Table.
-        # Convert the batch to a Table in order to append the features later
-        if not isinstance(batch, Table):
-            batch = Table(rows=batch)
-        # Append the features from child classes to the batch
-        batch = self._append_features(batch)
-        return batch
-
-    def generate_stereo_batch(self, batch_indices) -> Table:
-        """
-        Generate a batch of events for stereo mode.
-
-        This method generates a batch of stereo examples based on the provided batch indices.
-        It retrieves the DL1b parameters for the selected events and telescopes, and constructs
-        the input data and labels for the batch.
-
-        Parameters
-        ----------
-        batch_indices : list of int
-            List of indices specifying the examples to include in the batch.
-        dl1b_parameter_list : list of str, optional
-            List of DL1b parameter names to include in the feature dictionary. If ``None``,
-            no DL1b parameters are included.
-
-        Returns
-        -------
-        dict
-            Dictionary containing the feature for the batch. The keys are the parameter names
-            and the values are the corresponding data arrays.
-        Table
-            Table containing the labels and additional infor for the batch examples.
-        """
-        # Check that the batch generation call is consistent with the mode
-        if self.mode != "stereo":
-            raise ValueError("Stereo batch generation is not supported in mono mode.")
-        # Retrieve the batch from the example identifiers via groupd by
-        # Workaround for the missing multicolumn indexing in astropy:
-        # Need this PR https://github.com/astropy/astropy/pull/15826
-        # waiting astropy v7.0.0
-        # Once available, the batch_generation can be shared with "mono"
-        batch = self.example_identifiers_grouped.groups[batch_indices]
-        # This may returns a Rows object and not a Table if the batch is a single event.
-        # Convert the batch to a Table in order to append the features later
-        if not isinstance(batch, Table):
-            batch = Table(rows=batch)
-        # Append the features from child classes to the batch
-        batch = self._append_features(batch)
-        # Add blank inputs for missing telescopes in the batch
-        if self.process_type == ProcessType.Simulation:
-            batch_grouped = batch.group_by(
-                ["obs_id", "event_id", "true_shower_primary_class"]
-            )
-=======
             )
             if self.input_url_background:
                 self.n_bkg_events = np.count_nonzero(
@@ -1586,7 +1123,6 @@
             batch_grouped = batch.group_by(
                 ["obs_id", "event_id", "true_shower_primary_class"]
             )
->>>>>>> a9d2de16
         elif self.process_type == ProcessType.Observation:
             batch_grouped = batch.group_by(["obs_id", "event_id"])
         for group_element in batch_grouped.groups:
@@ -1637,13 +1173,10 @@
     def _append_features(self, batch) -> Table:
         pass
 
-<<<<<<< HEAD
     @abstractmethod
     def _get_raw_example(self, batch) -> Table:
         pass
     
-=======
->>>>>>> a9d2de16
 
 def get_unmapped_image(dl1_event, channels, transforms) -> np.ndarray:
     """
@@ -1654,7 +1187,6 @@
     different types of channels such as 'image' and 'peak_time', and
     applies the necessary transformations to recover the original floating
     point values if the file was compressed.
-<<<<<<< HEAD
 
     Parameters
     ----------
@@ -1740,93 +1272,6 @@
         Contains scaling and offset values for image and peak time transformations.
     """
 
-=======
-
-    Parameters
-    ----------
-    dl1_event : astropy.table.Table
-        A table containing DL1 event data, including ``image``, ``image_mask``,
-        and ``peak_time``.
-    channels : list of str
-        A list of channels to be processed, such as ``image`` and ``peak_time``
-        with optional ``cleaned_``-prefix for for the cleaned versions of the channels
-        and ``relative_``-prefix for the relative peak arrival times.
-    transforms : dict
-        A dictionary containing scaling and offset values for image and peak time
-        transformations.
-
-    Returns
-    -------
-    image : np.ndarray
-        The processed image data image for the specific channels.
-    """
-    # Initialize the image array
-    image = np.zeros(
-        shape=(
-            len(dl1_event["image"]),
-            len(channels),
-        ),
-        dtype=np.float32,
-    )
-    # Process the channels and apply the necessary transformations
-    for i, channel in enumerate(channels):
-        # Save the cleaning mask to be applied to the channels in various cases
-        mask = dl1_event["image_mask"]
-        # TODO: Check here if the mask is valid
-        # and return NaNs if not and cleaned is requested
-        # Process the integrated charges if specified
-        if "image" in channel:
-            image[:, i] = dl1_event["image"]
-        # Process the peak arrival times if specified
-        if "peak_time" in channel:
-            # Calculate the relative peak arrival times if specified
-            if "relative" in channel:
-                peak_times = dl1_event["peak_time"]
-                # Apply the cleaning mask to the peak times if specified
-                if "cleaned" in channel:
-                    peak_times *= mask
-                image[:, i] = (
-                    dl1_event["peak_time"] - peak_times[np.nonzero(peak_times)].mean()
-                )
-            else:
-                image[:, i] = dl1_event["peak_time"]
-        # Apply the cleaning mask to the image if specified
-        if "cleaned" in channel:
-            image[:, i] *= mask
-        # Apply the transform to recover orginal floating point values if the file were compressed
-        if "image" in channel:
-            if transforms["image_scale"] > 0.0:
-                image[:, i] /= transforms["image_scale"]
-            if transforms["image_offset"] > 0:
-                image[:, i] -= transforms["image_offset"]
-        if "peak_time" in channel:
-            if transforms["peak_time_scale"] > 0.0:
-                image[:, i] /= transforms["peak_time_scale"]
-            if transforms["peak_time_offset"] > 0:
-                image[:, i] -= transforms["peak_time_offset"]
-    return image
-
-
-class DLImageReader(DLDataReader):
-    """
-    A data reader class for handling DL1 image data from telescopes.
-
-    This class extends the ``DLDataReader`` to specifically handle the reading,
-    transformation, and mapping of DL1 image data, including integrated charges
-    and peak arrival times. It supports both ``mono`` and ``stereo`` data loading modes
-    and can apply DL1 cleaning masks to the images if specified.
-
-    Attributes
-    ----------
-    channels : list of str
-        Specifies the input channels to be loaded, such as ``image`` and/or ``peak_time``.
-        Also supports ``cleaned_``-prefix for the cleaned versions of the channels and
-        ``relative_``-prefix for the relative peak arrival times.
-    transforms : dict
-        Contains scaling and offset values for image and peak time transformations.
-    """
-
->>>>>>> a9d2de16
     channels = List(
         trait=CaselessStrEnum(
             [
@@ -1869,7 +1314,6 @@
 
         # Set the input shape based on the selected mode
         if self.mode == "mono":
-<<<<<<< HEAD
             if self.image_mappers[self.cam_name].cam_neighbor_array is None:
                 self.input_shape = (
                     self.image_mappers[self.cam_name].image_shape,
@@ -1879,13 +1323,6 @@
             else:
                 self.input_shape = (self.image_mappers[self.cam_name].geometry.n_pixels, len(self.channels))
                 
-=======
-            self.input_shape = (
-                self.image_mappers[self.cam_name].image_shape,
-                self.image_mappers[self.cam_name].image_shape,
-                len(self.channels),
-            )
->>>>>>> a9d2de16
         elif self.mode == "stereo":
             self.input_shape = {}
             for tel_type in self.selected_telescopes:
@@ -1926,7 +1363,6 @@
             self.transforms["peak_time_offset"] = img_table_v_attrs[
                 "CTAFIELD_4_TRANSFORM_OFFSET"
             ]
-<<<<<<< HEAD
         # If "HexagonalPatchMapper" retrieve the neighbor array of he complete camera.
         if self.image_mappers[self.cam_name].cam_neighbor_array is not None:
             self.neighbor_array = self.image_mappers[self.cam_name].cam_neighbor_array
@@ -1935,8 +1371,6 @@
 
 
         
-=======
->>>>>>> a9d2de16
 
     def _append_features(self, batch) -> Table:
         """
@@ -1978,23 +1412,16 @@
             camera_type = self._get_camera_type(
                 list(self.selected_telescopes.keys())[tel_type_id]
             )
-<<<<<<< HEAD
             if self.image_mappers[camera_type].cam_neighbor_array is None and self.image_mappers[camera_type].index_matrix is None:
-=======
-            if self.image_mappers[camera_type].index_matrix is None:
->>>>>>> a9d2de16
                 images.append(self.image_mappers[camera_type].map_image(unmapped_image))
             else:
                 images.append(unmapped_image)
         batch.add_column(images, name="features", index=7)
         return batch
 
-<<<<<<< HEAD
     def _get_raw_example(self,batch)-> Table:
         pass
 
-=======
->>>>>>> a9d2de16
 
 def get_unmapped_waveform(
     r1_event,
@@ -2056,37 +1483,23 @@
         if settings["seq_position"] == "center":
             sequence_position = waveform.shape[1] // 2 - 1
         elif settings["seq_position"] == "maximum":
-<<<<<<< HEAD
-            # sequence_position = np.argmax(np.sum(waveform, axis=0))
-            max_index_flat = np.argmax(waveform)
-            pixel_index, sequence_position = np.unravel_index(max_index_flat, waveform.shape)
+            sequence_position = np.argmax(np.sum(waveform, axis=0))
+            # max_index_flat = np.argmax(waveform)
+            # pixel_index, sequence_position = np.unravel_index(max_index_flat, waveform.shape)
         # Calculate start and stop positions
         start = int(1 + sequence_position - settings["seq_length"] / 2)
         stop =  int(1 + sequence_position + settings["seq_length"] / 2)
-=======
-            sequence_position = np.argmax(np.sum(waveform, axis=0))
-        # Calculate start and stop positions
-        start = max(0, int(1 + sequence_position - settings["seq_length"] / 2))
-        stop = min(
-            settings["readout_length"],
-            int(1 + sequence_position + settings["seq_length"] / 2),
-        )
->>>>>>> a9d2de16
         # Adjust the start and stop if bound overflows
         if stop > settings["readout_length"]:
             start -= stop - settings["readout_length"]
             stop = settings["readout_length"]
-<<<<<<< HEAD
         elif start < 0:
             stop -= start
             start = 0
-=======
->>>>>>> a9d2de16
         # Crop the unmapped waveform in samples
         waveform = waveform[:, int(start) : int(stop)]
     return waveform
 
-<<<<<<< HEAD
 
 def clean_waveform(waveform, camera_geometry, DBSCAN_config):
     pass
@@ -2146,67 +1559,6 @@
         ),
     ).tag(config=True)
 
-=======
-
-def clean_waveform(waveform, camera_geometry, DBSCAN_config):
-    pass
-
-
-class DLWaveformReader(DLDataReader):
-    """
-    A data reader class for handling R1 calibrated waveform data from telescopes.
-
-    This class extends the ``DLDataReader`` to specifically handle the reading,
-    transformation, and mapping of R1 calibrated waveform data. It supports both ``mono``
-    and ``stereo`` data loading modes and can perform a cleaning to the waveforms
-    if specified.
-
-    Attributes
-    ----------
-    sequence_length : int or None
-        Number of waveform samples considered in the selected sequence. If None,
-        the sequence length is set to the readout length.
-    sequence_position : str
-        Position of the sequence within the readout window. Can be ``center`` or ``maximum``.
-    cleaning_type : str or None
-        Data level on which the cleaning mask(s) are obtained for cleaning the waveforms.
-        Can be ``image`` or ``waveform``.
-    DBSCAN_params : dict or None
-        Dictionary containing the DBSCAN clustering parameters for waveform cleaning.
-    waveform_settings : dict
-        Contains settings for waveform processing, including cleaning type (with DBSCAN parameters),
-        sequence length, readout length, sequence position, scale, and offset.
-    """
-
-    sequence_length = Int(
-        default_value=None,
-        allow_none=True,
-        help="Number of waveform samples considered in the selected sequence.",
-    ).tag(config=True)
-
-    sequence_position = CaselessStrEnum(
-        ["center", "maximum"],
-        default_value="center",
-        help=(
-            "Set where to position the sequence if ``sequence_length`` is selected. "
-            "``center``: sequence is extracted around the center of the readout window. "
-            "``maximum``: sequence is extracted around the shower maximum. "
-        ),
-    ).tag(config=True)
-
-    cleaning_type = CaselessStrEnum(
-        ["image", "waveform"],
-        allow_none=True,
-        default_value=None,
-        help=(
-            "Set whether to apply cleaning of the calibrated waveforms. "
-            "Two cleaning types are supported obtained from different data levels."
-            "``image``: apply the DL1 cleaning mask to the calibrated waveforms. "
-            "``waveform``: perform a digital sum and a DBSCAN clustering on-the-fly. "
-        ),
-    ).tag(config=True)
-
->>>>>>> a9d2de16
     DBSCAN_params = Dict(
         default_value={"eps": 0.5, "min_samples": 5, "metric": "euclidean"},
         allow_none=True,
@@ -2238,11 +1590,7 @@
         # Read the readout length from the first file
         self.readout_length = int(
             self.files[self.first_file]
-<<<<<<< HEAD
-            .root.r0.event.telescope._f_get_child(f"tel_{self.tel_ids[0]:03d}")
-=======
             .root.r1.event.telescope._f_get_child(f"tel_{self.tel_ids[0]:03d}")
->>>>>>> a9d2de16
             .coldescrs["waveform"]
             .shape[-1]
         )
@@ -2259,7 +1607,6 @@
 
         # Set the input shape based on the selected mode
         if self.mode == "mono":
-<<<<<<< HEAD
             if self.image_mappers[self.cam_name].cam_neighbor_array is None:
                 self.input_shape = (
                     self.image_mappers[self.cam_name].image_shape,
@@ -2268,13 +1615,6 @@
                 )
             else:
                 self.input_shape = (self.image_mappers[self.cam_name].geometry.n_pixels, self.sequence_length)
-=======
-            self.input_shape = (
-                self.image_mappers[self.cam_name].image_shape,
-                self.image_mappers[self.cam_name].image_shape,
-                self.sequence_length,
-            )
->>>>>>> a9d2de16
         elif self.mode == "stereo":
             self.input_shape = {}
             for tel_type in self.selected_telescopes:
@@ -2302,11 +1642,7 @@
         with lock:
             wvf_table_v_attrs = (
                 self.files[self.first_file]
-<<<<<<< HEAD
-                .root.r0.event.telescope._f_get_child(f"tel_{self.tel_ids[0]:03d}")
-=======
                 .root.r1.event.telescope._f_get_child(f"tel_{self.tel_ids[0]:03d}")
->>>>>>> a9d2de16
                 ._v_attrs
             )
         if "CTAFIELD_5_TRANSFORM_SCALE" in wvf_table_v_attrs:
@@ -2317,15 +1653,12 @@
                 "CTAFIELD_5_TRANSFORM_OFFSET"
             ]
 
-<<<<<<< HEAD
         # If "HexagonalPatchMapper" retrieve the neighbor array of he complete camera.
         if self.image_mappers[self.cam_name].cam_neighbor_array is not None:
             self.neighbor_array = self.image_mappers[self.cam_name].cam_neighbor_array
         else:
             self.neighbor_array = None
         
-=======
->>>>>>> a9d2de16
     def _append_features(self, batch) -> Table:
         """
         Append waveforms to a given batch as features.
@@ -2378,7 +1711,6 @@
                 )
             # Apply the 'ImageMapper' whenever the index matrix is not None.
             # Otherwise, return the unmapped image for the 'IndexedConv' package.
-<<<<<<< HEAD
             if self.image_mappers[self.cam_name].cam_neighbor_array is None and self.image_mappers[camera_type].index_matrix is None:
                 waveforms.append(
                     self.image_mappers[camera_type].map_image(unmapped_waveform)
@@ -2779,18 +2111,6 @@
             batch.remove_column("patch_index")
         return batch
 
-=======
-            if self.image_mappers[camera_type].index_matrix is None:
-                waveforms.append(
-                    self.image_mappers[camera_type].map_image(unmapped_waveform)
-                )
-            else:
-                waveforms.append(unmapped_waveform)
-        batch.add_column(waveforms, name="features", index=7)
-        return batch
-
-
->>>>>>> a9d2de16
 def get_feature_vectors(dl1_event, prefix, feature_vector_types) -> list:
     """
     Retrieve selected feature vectors from a DL1 event.
