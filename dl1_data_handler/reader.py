from collections import Counter, OrderedDict
import random
import threading
import numpy as np
import pandas as pd
import tables

from dl1_data_handler.image_mapper import ImageMapper
from dl1_data_handler.processor import DL1DataProcessor

from ctapipe.io import read_table  # let us read full tables inside the DL1 output file
import astropy.units as u
#from astropy import table
from astropy.table import (
    Table,
    join,  # let us merge tables horizontally
    vstack,  # and vertically
)
from pyirf.simulations import SimulatedEventsInfo

__all__ = [
    'DL1DataReader',
    'DL1DataReaderSTAGE1',
    'DL1DataReaderDL1DH'
]


lock = threading.Lock()


class DL1DataReader:

    def __init__(self,
                 file_list,
                 mode='mono',
                 subarray_info=None,
                 event_info=None
                ):
        
        # Construct dict of filename:file_handle pairs
        self.files = OrderedDict()
        for filename in file_list:
            with lock:
                self.files[filename] = tables.open_file(filename, mode='r')
                
        # Set data loading mode
        # Mono: single images of one telescope type
        # Stereo: events including multiple telescope types
        if mode in ['mono', 'stereo']:
            self.mode = mode
        else:
            raise ValueError("Invalid mode selection '{}'. Valid options: "
                             "'mono', 'stereo'".format(mode))
      
        if subarray_info is None:
            subarray_info = []
        self.subarray_info = subarray_info

        if event_info is None:
            event_info = []
        self.event_info = event_info
        
    def _get_camera_type(self, tel_type):
        return tel_type.split('_')[-1]
    
    def __len__(self):
        return len(self.example_identifiers)
    
    # Return a dictionary of number of examples in the dataset, grouped by
    # the array names listed in the iterable group_by.
    # If example_indices is a list of indices, consider only those examples,
    # otherwise all examples in the reader are considered.
    def num_examples(self, group_by=None, example_indices=None):
        grouping_indices = []
        if group_by is not None:
            for name in group_by:
                for idx, des in enumerate(self.example_description):
                    if des['name'] == name:
                        grouping_indices.append(idx)
        group_nums = {}
        if example_indices is None:
            example_indices = list(range(len(self)))
        for idx in example_indices:
            example = self[idx]
            # Use tuple() and tolist() to convert list and NumPy array
            # to hashable keys
            group = tuple([example[idx].tolist() for idx in grouping_indices])
            if group in group_nums:
                group_nums[group] += 1
            else:
                group_nums[group] = 1
        return group_nums
        
        
    def _construct_unprocessed_example_description(self, subarray_table, events_table=None):
        """
        Construct example description (before preprocessing).
        
        Parameters
        ----------
            subarray_table (tables.Table): the table containing the subarray information
            events_table (tables.Table): the table containing the simulated events information
        """
        if self.mode == 'mono':
            self.unprocessed_example_description = []
            if self.image_channels is not None:
                self.unprocessed_example_description.append(
                    {
                        'name': 'image',
                        'tel_type': self.tel_type,
                        'base_name': 'image',
                        'shape': self.image_mapper.image_shapes[self._get_camera_type(self.tel_type)],
                        'dtype': np.dtype(np.float32)
                    }
                )
            if self.parameter_list is not None:
                self.unprocessed_example_description.append(
                    {
                        'name': 'parameters',
                        'tel_type': self.tel_type,
                        'base_name': 'parameters',
                        'shape': (len(self.parameter_list),),
                        'dtype': np.dtype(np.float32)
                    }
                )
                
            if self.pointing_mode == 'divergent':
                self.unprocessed_example_description.append(
                    {
                        'name': 'pointing',
                        'tel_type': self.tel_type,
                        'base_name': 'pointing',
                        'shape': (2,),
                        'dtype': np.dtype(np.float32)
                    }
                )
            
            for col_name in self.subarray_info:
                col = subarray_table.cols._f_col(col_name)
                self.unprocessed_example_description.append(
                    {
                        'name': col_name,
                        'tel_type': self.tel_type,
                        'base_name': col_name,
                        'shape': (1,) + col.shape[1:],
                        'dtype': col.dtype
                    }
                )

        elif self.mode == 'stereo':
            self.unprocessed_example_description = []
            for tel_type in self.selected_telescopes:
                num_tels = len(self.selected_telescopes[tel_type])
                self.unprocessed_example_description.extend([
                    {
                        'name': tel_type + '_triggers',
                        'tel_type': tel_type,
                        'base_name': 'triggers',
                        'shape': (num_tels,),
                        'dtype': np.dtype(np.int8)
                    }
                ])

                if self.image_channels is not None:
                    self.unprocessed_example_description.extend([
                        {
                            'name': tel_type + '_images',
                            'tel_type': tel_type,
                            'base_name': 'images',
                            'shape': ((num_tels,)
                                    + self.image_mapper.image_shapes[self._get_camera_type(tel_type)]),
                            'dtype': np.dtype(np.float32)
                        }
                    ])
                if self.parameter_list is not None:
                    self.unprocessed_example_description.extend([
                        {
                            'name': tel_type + '_parameters',
                            'tel_type': tel_type,
                            'base_name': 'parameters',
                            'shape': ((num_tels,)
                                    + (len(self.parameter_list),)),
                            'dtype': np.dtype(np.float32)
                        }
                    ])
                    
                if self.pointing_mode in ['divergent']:
                    self.unprocessed_example_description.append(
                        {
                            'name': tel_type + '_pointings',
                            'tel_type': tel_type,
                            'base_name': 'pointings',
                            'shape': (num_tels,) + (2,),
                            'dtype': np.dtype(np.float32)
                        }
                    )
                
                for col_name in self.subarray_info:
                    col = subarray_table.cols._f_col(col_name)
                    self.unprocessed_example_description.append(
                        {
                            'name': tel_type + '_' + col_name,
                            'tel_type': tel_type,
                            'base_name': col_name,
                            'shape': (num_tels,) + col.shape[1:],
                            'dtype': col.dtype
                            }
                        )

        if self.pointing_mode == 'subarray':
            self.unprocessed_example_description.append(
                {
                    'name': 'pointing',
                    'tel_type': None,
                    'base_name': 'pointing',
                    'shape': (2,),
                    'dtype': np.dtype(np.float32)
                }
            )
            
        # Add event info to description
        for col_name in self.event_info:
            col = events_table.cols._f_col(col_name)
            self.unprocessed_example_description.append(
                {
                    'name': col_name,
                    'tel_type': None,
                    'base_name': col_name,
                    'shape': col.shape[1:],
                    'dtype': col.dtype
                    }
                )
        return

    # Get a single telescope image from a particular event, uniquely
    # identified by the filename, tel_type, and image table index.
    # First extract a raw 1D vector and transform it into a 2D image using a
    # mapping table. When 'indexed_conv' is selected this function should
    # return the unmapped vector.
    def _get_image(self, child, tel_type, image_index, parameter_table=-1):

        num_pixels = self.num_pixels[self._get_camera_type(tel_type)]
        num_channels = len(self.image_channels)
        vector = np.zeros(shape=(num_pixels, num_channels), dtype=np.float32)
        # If the telescope didn't trigger, the image index is -1 and a blank
        # image of all zeros with be loaded
        if image_index != -1:
            with lock:
                record = child[image_index]
                for i, channel in enumerate(self.image_channels):
                    if channel == 'image_mask':
                        if parameter_table >= 0:
                            image_mask = record[channel + str(parameter_table)]
                            vector[:, i] = record['charge'] * image_mask
                        else:
                            image_mask = record[channel]
                            vector[:, i] = record['image'] * image_mask
                    else:
                        vector[:, i] = record[channel]
        
        # If 'indexed_conv' is selected, we only need the unmapped vector.
        if self.image_mapper.mapping_method[self._get_camera_type(tel_type)] == 'indexed_conv':
           return vector
        image = self.image_mapper.map_image(vector, self._get_camera_type(tel_type))
        return image
    
    def _append_subarray_info(self, subarray_table, subarray_info, query):
        with lock:
            for row in subarray_table.where(query):
                for info, column in zip(subarray_info, self.subarray_info):
                    dtype = subarray_table.cols._f_col(column).dtype
                    info.append(np.array(row[column], dtype=dtype))
        return
    
    
# CTA DL1 data model v1.1.0
# ctapipe stage1 v0.10.3 (standard settings writing images and parameters)
class DL1DataReaderSTAGE1(DL1DataReader):

    def __init__(self,
                 file_list,
                 example_identifiers_file=None,
                 mode='mono',
                 pointing_mode='fix_subarray',
                 selected_telescope_types=None,
                 selected_telescope_ids=None,
                 multiplicity_selection=None,
                 event_selection=None,
                 shuffle=False,
                 seed=None,
                 image_channels=None,
                 mapping_settings=None,
                 parameter_list=None,
                 subarray_info=None,
                 event_info=None,
                 transforms=None,
                 validate_processor=False
                ):
        
        super().__init__(file_list=file_list, mode=mode, subarray_info=subarray_info, event_info=event_info)

        first_file = list(self.files)[0]

        # Set pointing mode
        # Fix_subarray: Fix subarray pointing (MC production)
        # Subarray: Subarray pointing with different pointing over time (Operation or MC production with different pointing)
        # Fix_divergent: Fix divergent pointing (MC production)
        # Divergent: Divergent pointing with different pointing over time (Operation or MC production with different pointing)
        if pointing_mode in ['fix_subarray', 'subarray', 'fix_divergent', 'divergent']:
            self.pointing_mode = pointing_mode
        else:
            raise ValueError("Invalid pointing mode selection '{}'. Valid options: "
                             "'fix_subarray', 'subarray', 'fix_divergent', 'divergent'".format(pointing_mode))

        self.telescopes = {}
        if selected_telescope_ids is None:
            selected_telescope_ids = {}
        
        if multiplicity_selection is None:
            multiplicity_selection = {}

        if mapping_settings is None:
            mapping_settings = {}
        
        self.simulation_info = None
        self.example_identifiers = None
        if example_identifiers_file is None:
            example_identifiers_file = {}
        else:
            example_identifiers_file = pd.HDFStore(example_identifiers_file)
            
        if '/example_identifiers' in list(example_identifiers_file.keys()):
            self.example_identifiers = pd.read_hdf(example_identifiers_file, key= '/example_identifiers').to_numpy()
            if '/simulation_info' in list(example_identifiers_file.keys()):
                self.simulation_info = pd.read_hdf(example_identifiers_file, key= '/simulation_info').to_dict('records')[0]
            self.telescopes, self.selected_telescopes = self._construct_telescopes_selection(self.files[first_file].root.configuration.instrument.subarray.layout, selected_telescope_types, selected_telescope_ids)
        else:

            for file_idx, (filename, f) in enumerate(self.files.items()):
                
                # Read simulation information from each observation needed for pyIRF
                if self.event_info:
                    self.simulation_info = self._construct_simulated_info(f.root.configuration.simulation, self.simulation_info)
                # Teslecope selection
                telescopes, selected_telescopes = self._construct_telescopes_selection(f.root.configuration.instrument.subarray.layout, selected_telescope_types, selected_telescope_ids)
                
                # Multiplicity selection
                subarray_multiplicity = 0
                for tel_type in selected_telescopes:
                    if tel_type not in multiplicity_selection:
                        multiplicity_selection[tel_type] = 1
                    else:
                        subarray_multiplicity += multiplicity_selection[tel_type]
                if subarray_multiplicity == 0:
                    subarray_multiplicity = 1
                if 'Subarray' not in multiplicity_selection:
                    multiplicity_selection['Subarray'] = subarray_multiplicity
                    
                # Construct the example identifiers for 'mono' or 'stereo' mode.
                example_identifiers = []
                if self.mode == 'mono':
                
                    # Construct the table containing all events.
                    # First, the telescope tables are joined with the shower simulation
                    # table and then those joined/merged tables are vertically stacked.
                    tel_tables = []
                    for tel_id in selected_telescopes[self.tel_type]:
                        tel_table = read_table(f, f"/dl1/event/telescope/parameters/tel_{tel_id:03d}")
                        tel_table.add_column(np.arange(len(tel_table)), name='img_index', index=0)
                        simshower_table = read_table(f, "/simulation/event/subarray/shower")
                        simshower_table.add_column(np.arange(len(simshower_table)), name='sim_index', index=0)
                        tel_table = join(left=tel_table, right=simshower_table, keys=['obs_id', 'event_id'])
                        tel_tables.append(tel_table)
                    allevents = vstack(tel_tables)

                    # MC event selection based on the shower simulation table
                    # and image and parameter selection based on the parameter tables
                    if event_selection:
                        for filter in event_selection:
                            if 'min_value' in filter:
                                allevents = allevents[allevents[filter['col_name']] >= filter['min_value']]
                            if 'max_value' in filter:
                                allevents = allevents[allevents[filter['col_name']] < filter['max_value']]

                    # TODO: Fix pointing over time (see ctapipe issue 1484 & 1562)
                    if self.pointing_mode in ["subarray", "divergent"]:
                        array_pointing = 0
                    
                    # Construct the example identifiers
                    for sim_idx, img_idx, tel_id in zip(allevents["sim_index"], allevents["img_index"], allevents["tel_id"]):
                        if self.pointing_mode in ["subarray", "divergent"]:
                            example_identifiers.append((file_idx, sim_idx, img_idx, tel_id, array_pointing))
                        else:
                            example_identifiers.append((file_idx, sim_idx, img_idx, tel_id))
                    
                elif self.mode == 'stereo':
                
                    # Construct the table containing all events.
                    # The shower simulation table is joined with the subarray trigger table.
                    simshower_table = read_table(f, "/simulation/event/subarray/shower")
                    simshower_table.add_column(np.arange(len(simshower_table)), name='sim_index', index=0)
                    trigger_table = read_table(f, "/dl1/event/subarray/trigger")
                    allevents = join(left=trigger_table, right=simshower_table, keys=['obs_id', 'event_id'])
                    
                    # MC event selection based on the shower simulation table.
                    if event_selection:
                        for filter in event_selection:
                            if 'min_value' in filter:
                                allevents = allevents[allevents[filter['col_name']] >= filter['min_value']]
                            if 'max_value' in filter:
                                allevents = allevents[allevents[filter['col_name']] < filter['max_value']]

                    # Apply the multiplicity cut on the subarray.
                    # Therefore, two telescope types have to be selected at least.
                    tels_with_trigger = np.array(allevents['tels_with_trigger'])
                    sim_indices = np.array(allevents['sim_index'], np.int32)
                    if len(selected_telescopes) > 1:
                        # Get all tel ids from the subarray
                        tel_ids = np.hstack(list(selected_telescopes.values()))
                        # Construct a boolean array of allowed telescopes
                        allowed_tels = np.array([1 if tel_id in tel_ids-1 else 0 for tel_id in range(tels_with_trigger.shape[1])], bool)
                        # Construct the telescope trigger information restricted to allowed telescopes
                        allowed_tels_with_trigger = tels_with_trigger * allowed_tels
                        # Get the multiplicity and apply the subarray multiplicity cut
                        subarray_multiplicity, _ = allowed_tels_with_trigger.nonzero()
                        events, multiplicity = np.unique(subarray_multiplicity, axis=0, return_counts=True)
                        selected_events = events[np.where(multiplicity >= multiplicity_selection['Subarray'])]
                        sim_indices = sim_indices[selected_events]

                    image_indices ={}
                    for tel_type in selected_telescopes:
                        # Get all selected tel ids of this telescope type
                        tel_ids = np.array(selected_telescopes[tel_type])
                        # Construct a boolean array of allowed telescopes of this telescope type
                        allowed_tels = np.array([1 if tel_id in tel_ids-1 else 0 for tel_id in range(tels_with_trigger.shape[1])], bool)
                        # Construct the telescope trigger information restricted to allowed telescopes of this telescope type
                        allowed_tels_with_trigger = tels_with_trigger * allowed_tels
                        # Apply the multiplicity cut on the telescope type only.
                        if len(selected_telescopes) == 1:
                            # Get the multiplicity of this telescope type and apply the multiplicity cut
                            tel_type_multiplicity, _ = allowed_tels_with_trigger.nonzero()
                            events, multiplicity = np.unique(tel_type_multiplicity, axis=0, return_counts=True)
                            selected_events = events[np.where(multiplicity >= multiplicity_selection[tel_type])]
                            sim_indices = sim_indices[selected_events]
                        selected_events_trigger = allowed_tels_with_trigger[selected_events]
                        # Get the position of each images of telescopes of this telescope type that triggered
                        img_idx = -np.ones((len(selected_events), len(tel_ids)), np.int32)
                        for tel_id in tel_ids:
                            # Get the trigger information of this telescope
                            tel_trigger_info = selected_events_trigger[:,tel_id-1]
                            tel_trigger_info = np.where(tel_trigger_info)[0]
                            # The telescope table is joined with the selected and merged table.
                            tel_table = read_table(f, f"/dl1/event/telescope/parameters/tel_{tel_id:03d}")
                            tel_table.add_column(np.arange(len(tel_table)), name='img_index', index=0)
                            merged_table = join(left=tel_table, right=allevents[selected_events], keys=['obs_id', 'event_id'])
                            # Get the original position of image in the telescope table.
                            tel_img_index = np.array(merged_table['img_index'], np.int32)
                            for trig, img in zip(tel_trigger_info, tel_img_index):
                                img_idx[trig][np.where(tel_ids==tel_id)] = img
                        image_indices[tel_type] = img_idx
                    
                    # TODO: Fix pointing over time (see ctapipe issue 1484 & 1562)
                    if self.pointing_mode == "subarray":
                        array_pointings = 0
                    elif self.pointing_mode == "divergent":
                        tel_ids = np.hstack(list(selected_telescopes.values()))
                        array_pointings = np.zeros(len(tel_ids), np.int8)
                    
                    # Construct the example identifiers
                    # TODO: Find a better way!?
                    for idx, sim_idx in enumerate(sim_indices):
                        img_idx = []
                        for tel_type in selected_telescopes:
                            img_idx.append(image_indices[tel_type][idx])
                        if self.pointing_mode in ["subarray", "divergent"]:
                            example_identifiers.append((file_idx, sim_idx, img_idx, array_pointings))
                        else:
                            example_identifiers.append((file_idx, sim_idx, img_idx))

                # Confirm that the files are consistent and merge them
                if not self.telescopes:
                    self.telescopes = telescopes
                if self.telescopes != telescopes:
                    raise ValueError("Inconsistent telescope definition in "
                                     "{}".format(filename))
                self.selected_telescopes = selected_telescopes

                if self.example_identifiers is None:
                    self.example_identifiers = example_identifiers
                else:
                    self.example_identifiers.extend(example_identifiers)

            # Shuffle the examples
            if shuffle:
                random.seed(seed)
                random.shuffle(self.example_identifiers)
                
            # Dump example_identifiers and simulation_info to a pandas hdf5 file
            if not isinstance(example_identifiers_file, dict):
                pd.DataFrame(data=self.example_identifiers).to_hdf(example_identifiers_file, key='example_identifiers', mode='a')
                if self.simulation_info:
                    pd.DataFrame(data=pd.DataFrame(self.simulation_info, index=[0])).to_hdf(example_identifiers_file, key='simulation_info', mode='a')

        if self.event_info:
            # Created pyIRF SimulatedEventsInfo
            self.pyIRFSimulatedEventsInfo = SimulatedEventsInfo(n_showers=int(self.simulation_info['num_showers'] * self.simulation_info['shower_reuse']),
                                                                energy_min=u.Quantity(self.simulation_info['energy_range_min'], u.TeV),
                                                                energy_max=u.Quantity(self.simulation_info['energy_range_max'], u.TeV),
                                                                max_impact=u.Quantity(self.simulation_info['max_scatter_range'], u.m),
                                                                spectral_index=self.simulation_info['spectral_index'],
                                                                viewcone=u.Quantity(self.simulation_info['max_viewcone_radius'], u.deg))

        if self.pointing_mode == "fix_subarray":
            subarray_pointing = self.files[first_file].root.dl1.monitoring.subarray.pointing
            self.pointing = np.array([subarray_pointing[0]["array_altitude"], subarray_pointing[0]["array_azimuth"]], np.float32)
        elif self.pointing_mode == "fix_divergent":
            self.pointing = {}
            for tel_type in selected_telescopes:
                tel_ids = np.array(selected_telescopes[tel_type])
                for tel_id in tel_ids:
                    tel_table = "tel_{:03d}".format(tel_id)
                    telescope_pointing = self.files[first_file].root.dl1.monitoring.telescope.pointing._f_get_child(tel_table)
                    self.pointing[tel_id] = np.array([telescope_pointing[0]["altitude"], telescope_pointing[0]["azimuth"]], np.float32)

        self.parameter_list = parameter_list
        self.image_channels = image_channels

        # ImageMapper (1D charges -> 2D images)
        if self.image_channels is not None:
            self.pixel_positions, self.num_pixels = self._construct_pixel_positions(self.files[first_file].root.configuration.instrument.telescope)
            if 'camera_types' not in mapping_settings:
                mapping_settings['camera_types'] = self.pixel_positions.keys()
            self.image_mapper = ImageMapper(pixel_positions=self.pixel_positions,
                                            **mapping_settings)
            
            for camera_type in mapping_settings['camera_types']:
                self.image_mapper.image_shapes[camera_type] = (
                    self.image_mapper.image_shapes[camera_type][0],
                    self.image_mapper.image_shapes[camera_type][1],
                    len(self.image_channels)  # number of channels
                )
        
        if self.event_info:
            super()._construct_unprocessed_example_description(self.files[first_file].root.configuration.instrument.subarray.layout, self.files[first_file].root.simulation.event.subarray.shower)
        else:
            super()._construct_unprocessed_example_description(self.files[first_file].root.configuration.instrument.subarray.layout)
        
        self.processor = DL1DataProcessor(
            self.mode,
            self.unprocessed_example_description,
            transforms,
            validate_processor
            )

        # Definition of preprocessed example
        self.example_description = self.processor.output_description

    def _construct_telescopes_selection(self, subarray_table, selected_telescope_types, selected_telescope_ids):
        """
        Construct the selection of the telescopes from the args (`selected_telescope_types`, `selected_telescope_ids`).
        Parameters
        ----------
            subarray_table (tables.table):
            selected_telescope_type (array of str):
            selected_telescope_ids (array of int):
             
        Returns
        -------
        telescopes (dict): dictionary of `{: }`
        selected_telescopes (dict): dictionary of `{: }`

        """
         
        # Get dict of all the tel_types in the file mapped to their tel_ids
        telescopes = {}
        for row in subarray_table:
            tel_type = row['tel_description'].decode()
            if tel_type not in telescopes:
                telescopes[tel_type] = []
            telescopes[tel_type].append(row['tel_id'])

        # Enforce an automatic minimal telescope selection cut:
        # there must be at least one triggered telescope of a
        # selected type in the event
        # Users can include stricter cuts in the selection string
        if selected_telescope_types is None:
            # Default: use the first tel type in the file
            default = subarray_table[0]['tel_description'].decode()
            selected_telescope_types = [default]
        if self.mode == 'mono':
            self.tel_type = selected_telescope_types[0]
        
        # Select which telescopes from the full dataset to include in each
        # event by a telescope type and an optional list of telescope ids.
        selected_telescopes = {}
        for tel_type in selected_telescope_types:
            available_tel_ids = telescopes[tel_type]
            # Keep only the selected tel ids for the tel type
            if tel_type in selected_telescope_ids:
                # Check all requested telescopes are available to select
                requested_tel_ids = selected_telescope_ids[tel_type]
                invalid_tel_ids = (set(requested_tel_ids) - set(available_tel_ids))
                if invalid_tel_ids:
                    raise ValueError("Tel ids {} are not a valid selection"
                                    "for tel type '{}'".format(invalid_tel_ids, tel_type))
                selected_telescopes[tel_type] = requested_tel_ids
            else:
                selected_telescopes[tel_type] = available_tel_ids
        
        return telescopes, selected_telescopes


    def _construct_simulated_info(self, simulation_table, simulation_info):
        """
        Construct the simulated_info from the DL1 hdf5 file for the pyIRF SimulatedEventsInfo table & GammaBoard.
        Parameters
        ----------
            simulation_table (tables.Tables): table containing the simulation information
            simulation_info (dict): dictionary of pyIRF simulation info

        Returns
        -------
        simulation_info (dict): updated dictionary of pyIRF simulation info
        
        """
        
        runs = simulation_table._f_get_child('run')
        num_showers = sum(np.array(runs.cols._f_col("num_showers")))
        shower_reuse = max(np.array(runs.cols._f_col("shower_reuse")))
        energy_range_min = min(np.array(runs.cols._f_col("energy_range_min")))
        energy_range_max = max(np.array(runs.cols._f_col("energy_range_max")))
        max_scatter_range = max(np.array(runs.cols._f_col("max_scatter_range")))
        spectral_index = np.array(runs.cols._f_col("spectral_index"))[0]
        max_viewcone_radius = max(np.array(runs.cols._f_col("max_viewcone_radius")))
        min_alt = min(np.array(runs.cols._f_col("min_alt")))
        max_alt = max(np.array(runs.cols._f_col("max_alt")))
        if simulation_info:
            simulation_info["num_showers"] += num_showers
            if simulation_info["shower_reuse"] > shower_reuse:
                simulation_info["shower_reuse"] = shower_reuse
            if simulation_info["energy_range_min"] > energy_range_min:
                simulation_info["energy_range_min"] = energy_range_min
            if simulation_info["energy_range_max"] < energy_range_max:
                simulation_info["energy_range_max"] = energy_range_max
            if simulation_info["max_scatter_range"] < max_scatter_range:
                simulation_info["max_scatter_range"] = max_scatter_range
            if simulation_info["max_viewcone_radius"] < max_viewcone_radius:
                simulation_info["max_viewcone_radius"] = max_viewcone_radius
            if simulation_info["min_alt"] > min_alt:
                simulation_info["min_alt"] = min_alt
            if simulation_info["max_alt"] < max_alt:
                simulation_info["max_alt"] = max_alt
        else:
            simulation_info = {}
            simulation_info["num_showers"] = num_showers
            simulation_info["shower_reuse"] = shower_reuse
            simulation_info["energy_range_min"] = energy_range_min
            simulation_info["energy_range_max"] = energy_range_max
            simulation_info["max_scatter_range"] = max_scatter_range
            simulation_info["spectral_index"] = spectral_index
            simulation_info["max_viewcone_radius"] = max_viewcone_radius
            simulation_info["min_alt"] = min_alt
            simulation_info["max_alt"] = max_alt

        return simulation_info

    def _construct_pixel_positions(self, telescope_type_information):
        """
        Construct the pixel position of the cameras from the DL1 hdf5 file.
        Parameters
        ----------
            telescope_type_information (tables.Table):

        Returns
        -------
        pixel_positions (dict): dictionary of `{cameras: pixel_positions}`
        num_pixels (dict): dictionary of `{cameras: num_pixels}`

        """
        
        cameras = [description.decode('UTF-8').split("_")[-1] for description in telescope_type_information.optics.cols._f_col("description")]
        pixel_positions = {}
        num_pixels = {}
        for camera in cameras:
            cam_geom = telescope_type_information.camera._f_get_child('geometry_{}'.format(camera))
            pix_x = np.array(cam_geom.cols._f_col("pix_x"))
            pix_y = np.array(cam_geom.cols._f_col("pix_y"))
            num_pixels[camera] = len(pix_x)
            pixel_positions[camera] = np.stack((pix_x, pix_y))
            # For now hardcoded, since this information is not in the h5 files.
            # The official CTA DL1 format will contain this information.
            if camera in ['LSTCam', 'NectarCam', 'MAGICCam']:
                rotation_angle = -70.9 * np.pi/180.0 if camera == 'MAGICCam' else -100.893 * np.pi/180.0
                rotation_matrix = np.matrix([[np.cos(rotation_angle), -np.sin(rotation_angle)],
                                            [np.sin(rotation_angle), np.cos(rotation_angle)]], dtype=float)
                pixel_positions[camera] = np.squeeze(np.asarray(np.dot(rotation_matrix, pixel_positions[camera])))

        return pixel_positions, num_pixels
        
    
    def _load_tel_type_data(self, filename, nrow, tel_type, trigger_info, pointing_info=None):
        triggers = []
        images = []
        parameters_lists = []
        pointings = []
        subarray_info = [[] for column in self.subarray_info]
        for i, tel_id in enumerate(self.selected_telescopes[tel_type]):
            if self.image_channels is not None:
                child = None
                with lock:
                    tel_table = "tel_{:03d}".format(tel_id)
                    if tel_table in self.files[filename].root.dl1.event.telescope.images:
                        child = self.files[filename].root.dl1.event.telescope.images._f_get_child(tel_table)
                if child:
                    image = super()._get_image(child, tel_type, trigger_info[i])
                    images.append(image)

            if self.parameter_list is not None:
                child = None
                with lock:
                    tel_table = "tel_{:03d}".format(tel_id)
                    if tel_table in self.files[filename].root.dl1.event.telescope.parameters:
                        child = self.files[filename].root.dl1.event.telescope.parameters._f_get_child(tel_table)
                parameter_list = []
                for parameter in self.parameter_list:
                    if trigger_info[i] != -1 and child:
                        parameter_list.append(child[trigger_info[i]][parameter])
                    else:
                        parameter_list.append(np.nan)
                parameters_lists.append(np.array(parameter_list, dtype=np.float32))

            if self.pointing_mode == "divergent":
                child = None
                with lock:
                    tel_table = "tel_{:03d}".format(tel_id)
                    if tel_table in self.files[filename].root.dl1.monitoring.telescope.pointing:
                        child = self.files[filename].root.dl1.monitoring.telescope.pointing._f_get_child(tel_table)
                if child:
                    pointings.append(np.array([child[pointing_info[i]]["altitude"], child[pointing_info[i]]["azimuth"]], np.float32))
                else:
                    pointings.append(np.array([np.nan, np.nan], np.float32))

            tel_query = "tel_id == {}".format(tel_id)
            super()._append_subarray_info(self.files[filename].root.configuration.instrument.subarray.layout, subarray_info, tel_query)
        
        example = [np.array(trigger_info >= 0, np.int8)]
        if self.image_channels is not None:
            example.extend([np.stack(images)])
        if self.parameter_list is not None:
            example.extend([np.stack(parameters_lists)])
        if self.pointing_mode == "divergent":
            example.extend([np.stack(pointings)])
        example.extend([np.stack(info) for info in subarray_info])
        return example
    

    def __getitem__(self, idx):

        identifiers = self.example_identifiers[idx]

        # Get record for the event
        filename = list(self.files)[identifiers[0]]

        # Load the data and any selected array info
        if self.mode == "mono":
            # Get a single image
            nrow, index, tel_id = identifiers[1:4]
            
            example = []
            if self.image_channels is not None:
                with lock:
                    tel_table = "tel_{:03d}".format(tel_id)
                    child = self.files[filename].root.dl1.event.telescope.images._f_get_child(tel_table)
                image = super()._get_image(child, self.tel_type, index)
                example.append(image)

            if self.parameter_list is not None:
                with lock:
                    tel_table = "tel_{:03d}".format(tel_id)
                    child = self.files[filename].root.dl1.event.telescope.parameters._f_get_child(tel_table)
                parameter_list = child[index][self.parameter_list]
                example.append(np.array(list(parameter_list), dtype=np.float32))
               
            subarray_info = [[] for column in self.subarray_info]
            tel_query = "tel_id == {}".format(tel_id)
            super()._append_subarray_info(self.files[filename].root.configuration.instrument.subarray.layout, subarray_info, tel_query)
            example.extend([np.stack(info) for info in subarray_info])
            
            if self.pointing_mode == "subarray":
                pointing_info = identifiers[4]
                with lock:
                    subarray_pointing = self.files[filename].root.dl1.monitoring.subarray.pointing
                example.append(np.array([subarray_pointing[pointing_info]["array_altitude"], subarray_pointing[pointing_info]["array_azimuth"]], np.float32))
            elif self.pointing_mode == "divergent":
                pointing_info = identifiers[4]
                with lock:
                    tel_table = "tel_{:03d}".format(tel_id)
                    if tel_table in self.files[filename].root.dl1.monitoring.telescope.pointing:
                        child = self.files[filename].root.dl1.monitoring.telescope.pointing._f_get_child(tel_table)
                example.append(np.array([child[pointing_info]["altitude"], child[pointing_info]["azimuth"]], np.float32))
            
        elif self.mode == "stereo":
            # Get a list of images and/or image parameters, an array of binary trigger values and telescope pointings
            # for each selected telescope type
            nrow = identifiers[1]
            trigger_info = identifiers[2]
            pointing_info = None
            if self.pointing_mode == "divergent":
                pointing_info = identifiers[3]

            example = []
            for ind, tel_type in enumerate(self.selected_telescopes):
                tel_type_example = self._load_tel_type_data(filename, nrow, tel_type, trigger_info[ind], pointing_info)
                example.extend(tel_type_example)
            
            if self.pointing_mode == "subarray":
                pointing_info = identifiers[3]
                with lock:
                    subarray_pointing = self.files[filename].root.dl1.monitoring.subarray.pointing
                example.append(np.array([subarray_pointing[pointing_info]["array_altitude"], subarray_pointing[pointing_info]["array_azimuth"]], np.float32))
                
        # Load event info
        if self.event_info:
            with lock:
                events = self.files[filename].root.simulation.event.subarray.shower
                for column in self.event_info:
                    dtype = events.cols._f_col(column).dtype
                    example.append(np.array(events[nrow][column], dtype=dtype))

        # Preprocess the example
        example = self.processor.process(example)

        return example


class DL1DataReaderDL1DH(DL1DataReader):

    def __init__(self,
                 file_list,
                 example_identifiers_file=None,
                 mode='stereo',
                 pointing_mode='subarray',
                 selected_telescope_types=None,
                 selected_telescope_ids=None,
                 parameter_table=0,
                 selection_string=None,
                 event_selection=None,
                 parameter_selection=None,
                 image_selection=None,
                 shuffle=False,
                 seed=None,
                 image_channels=None,
                 mapping_settings=None,
                 parameter_list=None,
                 subarray_info=None,
                 event_info=None,
                 transforms=None,
                 validate_processor=False
                ):
        
        super().__init__(file_list=file_list, mode=mode, subarray_info=subarray_info, event_info=event_info)

        first_file = list(self.files)[0]

        # Set pointing mode
        # Fix_subarray: Fix subarray pointing (MC production)
        # Subarray: Subarray pointing with different pointing over time (Operation or MC production with different pointing)
        if pointing_mode in ['fix_subarray', 'subarray']:
            self.pointing_mode = pointing_mode
        else:
            raise ValueError("Invalid pointing mode selection '{}'. Valid options: "
                             "'fix_subarray', 'subarray'".format(pointing_mode))

        # Set the number of the parameter table
        self.parameter_table = parameter_table

        self.example_identifiers = None
        self.telescopes = {}
        if selected_telescope_ids is None:
            selected_telescope_ids = {}

        if event_selection is None:
            event_selection = {}

        if image_selection is None:
            image_selection = {}

        if mapping_settings is None:
            mapping_settings = {}
            
        self.simulation_info = None
        self.example_identifiers = None
        if example_identifiers_file is None:
            example_identifiers_file = {}
        else:
            example_identifiers_file = pd.HDFStore(example_identifiers_file)
            
        if '/example_identifiers' in list(example_identifiers_file.keys()):
            self.example_identifiers = pd.read_hdf(example_identifiers_file, key= '/example_identifiers').to_numpy()
            if '/simulation_info' in list(example_identifiers_file.keys()):
                self.simulation_info = pd.read_hdf(example_identifiers_file, key= '/simulation_info').to_dict('records')[0]
            self.telescopes, self.selected_telescopes, cut_condition = self._construct_telescopes_selection(self.files[first_file].root.Array_Information, selected_telescope_types, selected_telescope_ids, selection_string)
        else:

            for file_idx, (filename, f) in enumerate(self.files.items()):
                
                if self.event_info:
                    self.simulation_info = self._construct_simulated_info(f.root._v_attrs, self.simulation_info)
                    
                # Teslecope selection
                telescopes, selected_telescopes, cut_condition = self._construct_telescopes_selection(f.root.Array_Information, selected_telescope_types, selected_telescope_ids, selection_string)
                
                # Event selection
                selected_nrows = set([row.nrow for row
                                in f.root.Events.where(cut_condition)])
                selected_nrows &= self._select_event(f, event_selection)
                selected_nrows = list(selected_nrows)

                # Image & parameter selection
                # Make list of identifiers of all examples passing event selection
                if self.mode == 'stereo':
                    example_identifiers = [(file_idx, nrow) for nrow
                                    in selected_nrows]
                elif self.mode == 'mono':
                    example_identifiers = []
                    field = '{}_indices'.format(self.tel_type)
                    selected_indices = f.root.Events.read_coordinates(selected_nrows, field=field)
                    for tel_id in selected_telescopes[self.tel_type]:
                        tel_index = telescopes[self.tel_type].index(tel_id)
                        img_ids = np.array(selected_indices[:, tel_index])
                        mask = (img_ids != 0)
                        if parameter_selection:
                            parameters = f.root['Parameters' + str(self.parameter_table)][self.tel_type][img_ids[mask]]
                            parameter_mask = np.full(len(parameters), True)
                            for filter in parameter_selection:
                                selected_parameter = parameters[filter['col_name']]
                                if 'min_value' in filter:
                                    parameter_mask &= selected_parameter >= filter['min_value']
                                if 'max_value' in filter:
                                    parameter_mask &= selected_parameter < filter['max_value']
                            mask[mask] &= parameter_mask
                            
                        # TODO handle all selected channels
                        mask[mask] &= self._select_image(
                            f.root['Images'][self.tel_type][img_ids[mask]]['charge'],
                            image_selection)
                        for image_index, nrow in zip(img_ids[mask],
                                                np.array(selected_nrows)[mask]):
                                example_identifiers.append((file_idx, nrow,
                                                        image_index, tel_id))

                # Confirm that the files are consistent and merge them
                if not self.telescopes:
                    self.telescopes = telescopes
                if self.telescopes != telescopes:
                    raise ValueError("Inconsistent telescope definition in "
                                    "{}".format(filename))
                self.selected_telescopes = selected_telescopes

                if self.example_identifiers is None:
                    self.example_identifiers = example_identifiers
                else:
                    self.example_identifiers.extend(example_identifiers)
                    
            # Shuffle the examples
            if shuffle:
                random.seed(seed)
                random.shuffle(self.example_identifiers)

            # Dump example_identifiers and simulation_info to a pandas hdf5 file
            if not isinstance(example_identifiers_file, dict):
                pd.DataFrame(data=self.example_identifiers).to_hdf(example_identifiers_file, key='example_identifiers', mode='a')
                if self.simulation_info:
                    pd.DataFrame(data=pd.DataFrame(self.simulation_info, index=[0])).to_hdf(example_identifiers_file, key='simulation_info', mode='a')
                    
        if self.event_info:
            # Created pyIRF SimulatedEventsInfo
            self.pyIRFSimulatedEventsInfo = SimulatedEventsInfo(n_showers=int(self.simulation_info['num_showers'] * self.simulation_info['shower_reuse']),
                                                                energy_min=u.Quantity(self.simulation_info['energy_range_min'], u.TeV),
                                                                energy_max=u.Quantity(self.simulation_info['energy_range_max'], u.TeV),
                                                                max_impact=u.Quantity(self.simulation_info['max_scatter_range'], u.m),
                                                                spectral_index=self.simulation_info['spectral_index'],
                                                                viewcone=u.Quantity(self.simulation_info['max_viewcone_radius'], u.deg))

        if self.pointing_mode == "fix_subarray":
            run_array_direction = self.files[first_file].root._v_attrs["run_array_direction"]
            self.pointing = np.array([run_array_direction[1], run_array_direction[0]], np.float32)

        self.parameter_list = parameter_list
        self.image_channels = image_channels

        # ImageMapper (1D charges -> 2D images)
        if self.image_channels is not None:
            self.pixel_positions, self.num_pixels = self._construct_pixel_positions(self.files[first_file].root.Telescope_Type_Information)
            if 'camera_types' not in mapping_settings:
                mapping_settings['camera_types'] = self.pixel_positions.keys()
            self.image_mapper = ImageMapper(pixel_positions=self.pixel_positions,
                                            **mapping_settings)
            
            for camera_type in mapping_settings['camera_types']:
                self.image_mapper.image_shapes[camera_type] = (
                    self.image_mapper.image_shapes[camera_type][0],
                    self.image_mapper.image_shapes[camera_type][1],
                    len(self.image_channels)  # number of channels
                )
                
        super()._construct_unprocessed_example_description(self.files[first_file].root.Array_Information, self.files[first_file].root.Events)

        self.processor = DL1DataProcessor(
            self.mode,
            self.unprocessed_example_description,
            transforms,
            validate_processor
            )

        # Definition of preprocessed example
        self.example_description = self.processor.output_description

    def _construct_telescopes_selection(self, subarray_table, selected_telescope_types, selected_telescope_ids, selection_string):
        """
        Construct the selection of the telescopes
        Parameters
        ----------
            subarray_table (tables.table):
            selected_telescope_type (array of str):
            selected_telescope_ids (array of int):
            selection_string (str):
            
        Returns
        -------
        telescopes (dict): dictionary of `{: }`
        selected_telescopes (dict): dictionary of `{: }`
        cut_condition (str): cut condition for pytables where function

        """
        
        # Get dict of all the tel_types in the file mapped to their tel_ids
        telescopes = {}
        for row in subarray_table:
            tel_type = row['type'].decode()
            if tel_type not in telescopes:
                telescopes[tel_type] = []
            telescopes[tel_type].append(row['id'])

        # Enforce an automatic minimal telescope selection cut:
        # there must be at least one triggered telescope of a
        # selected type in the event
        # Users can include stricter cuts in the selection string
        if self.mode == 'mono':
            if selected_telescope_types is None:
                # Default: use the first tel type in the file
                default = subarray_table[0]['type'].decode()
                selected_telescope_types = default
            self.tel_type = selected_telescope_types[0]
        elif self.mode == 'stereo':
            if selected_telescope_types is None:
                # Default: use all tel types
                selected_telescope_types = list(telescopes)
            self.tel_type = None
        selected_tel_types = selected_telescope_types
        
        multiplicity_conditions = ['(' + tel_type + '_multiplicity > 0)'
                                   for tel_type in selected_tel_types]
        tel_cut_string = '(' + ' | '.join(multiplicity_conditions) + ')'
        # Combine minimal telescope cut with explicit selection cuts
        if selection_string:
            cut_condition = selection_string + ' & ' + tel_cut_string
        else:
            cut_condition = tel_cut_string

        # Select which telescopes from the full dataset to include in each
        # event by a telescope type and an optional list of telescope ids.
        selected_telescopes = {}
        for tel_type in selected_tel_types:
            available_tel_ids = telescopes[tel_type]
            # Keep only the selected tel ids for the tel type
            if tel_type in selected_telescope_ids:
                # Check all requested telescopes are available to select
                requested_tel_ids = selected_telescope_ids[tel_type]
                invalid_tel_ids = (set(requested_tel_ids)
                                   - set(available_tel_ids))
                if invalid_tel_ids:
                    raise ValueError("Tel ids {} are not a valid selection"
                                     "for tel type '{}'".format(
                                         invalid_tel_ids, tel_type))
                selected_telescopes[tel_type] = requested_tel_ids
            else:
                selected_telescopes[tel_type] = available_tel_ids
        
        return telescopes, selected_telescopes, cut_condition
    
    
    def _construct_simulated_info(self, file_v_attrs, simulation_info):
        """
        Construct the simulated_info from the DL1 hdf5 file for the pyIRF SimulatedEventsInfo table & GammaBoard.
        Parameters
        ----------
            file_v_attrs (tables.Tables): attributes of the file containing the simulation information
            simulation_info (dict): dictionary of pyIRF simulation info

        Returns
        -------
        simulation_info (dict): updated dictionary of pyIRF simulation info
        
        """
    
        num_showers = file_v_attrs['num_showers']
        shower_reuse = file_v_attrs['shower_reuse']
        energy_range_min = file_v_attrs['energy_range_min']
        energy_range_max = file_v_attrs['energy_range_max']
        max_scatter_range = file_v_attrs['max_scatter_range']
        spectral_index = file_v_attrs['spectral_index']
        max_viewcone_radius = file_v_attrs['max_viewcone_radius']
        min_alt = file_v_attrs['min_alt']
        max_alt = file_v_attrs['max_alt']
        if simulation_info:
            simulation_info["num_showers"] += num_showers
            if simulation_info["shower_reuse"] > shower_reuse:
                simulation_info["shower_reuse"] = shower_reuse
            if simulation_info["energy_range_min"] > energy_range_min:
                simulation_info["energy_range_min"] = energy_range_min
            if simulation_info["energy_range_max"] < energy_range_max:
                simulation_info["energy_range_max"] = energy_range_max
            if simulation_info["max_scatter_range"] < max_scatter_range:
                simulation_info["max_scatter_range"] = max_scatter_range
            if simulation_info["max_viewcone_radius"] < max_viewcone_radius:
                simulation_info["max_viewcone_radius"] = max_viewcone_radius
            if simulation_info["min_alt"] > min_alt:
                simulation_info["min_alt"] = min_alt
            if simulation_info["max_alt"] < max_alt:
                simulation_info["max_alt"] = max_alt
        else:
            simulation_info = {}
            simulation_info["num_showers"] = num_showers
            simulation_info["shower_reuse"] = shower_reuse
            simulation_info["energy_range_min"] = energy_range_min
            simulation_info["energy_range_max"] = energy_range_max
            simulation_info["max_scatter_range"] = max_scatter_range
            simulation_info["spectral_index"] = spectral_index
            simulation_info["max_viewcone_radius"] = max_viewcone_radius
            simulation_info["min_alt"] = min_alt
            simulation_info["max_alt"] = max_alt

        return simulation_info
    
    
    def _construct_pixel_positions(self, telescope_type_information):
        """
        Construct the pixel position of the cameras from the DL1 hdf5 file.
        Parameters
        ----------
            file (tables.): the file containing the data

        Returns
        -------
        pixel_positions (dict): dictionary of `{cameras: pixel_positions}`
        num_pixels (dict): dictionary of `{cameras: num_pixels}`

        """
        cameras = [x['camera'].decode() for x in telescope_type_information]
        num_pix = [x['num_pixels'] for x in telescope_type_information]
        pix_pos = [x['pixel_positions'] for x in telescope_type_information]
        pixel_positions = {}
        num_pixels = {}
        for i, camera in enumerate(cameras):
            pixel_positions[camera] = pix_pos[i][:num_pix[i]].T
            num_pixels[camera] = num_pix[i]
            # For now hardcoded, since this information is not in the h5 files.
            # The official CTA DL1 format will contain this information.
            if camera in ['LSTCam', 'NectarCam', 'MAGICCam']:
                rotation_angle = -70.9 * np.pi/180.0 if camera == 'MAGICCam' else -100.893 * np.pi/180.0
                rotation_matrix = np.matrix([[np.cos(rotation_angle), -np.sin(rotation_angle)],
                                            [np.sin(rotation_angle), np.cos(rotation_angle)]], dtype=float)
                pixel_positions[camera] = np.squeeze(np.asarray(np.dot(rotation_matrix, pixel_positions[camera])))
        
        return pixel_positions, num_pixels

    def _select_event(self, file, filters):
        """
        Filter the data event wise.
        Parameters
        ----------
            file (tables.File): the file containing the data
            filters (dict): dictionary of `{filter_function: filter_parameters}` to apply on the data

        Returns
        -------
        the filtered nrows

        """
        indices = set(np.arange(len(file.root.Events[:])))
        for filter_function, filter_parameters in filters.items():
            indices &= filter_function(self, file, **filter_parameters)
        return indices

    
    def _select_image(self, images, filters):
        """
        Filter the data image wise.
        Parameters
        ----------
            images (tables.File): the images to filter on
            filters (dict): dictionary of `{filter_function: filter_parameters}` to apply on the data

        Returns
        -------
        the mask of filtered images

        """
        mask = np.full(len(images), True)
        for filter_function, filter_parameters in filters.items():
            mask &= filter_function(self, images, **filter_parameters)
        return mask

    def _load_tel_type_data(self, filename, nrow, tel_type):
        triggers = []
        images = []
        parameters_lists = []
        subarray_info = [[] for column in self.subarray_info]
        if self.image_channels is not None:
            with lock:
                img_child = self.files[filename].root['Images']._f_get_child(tel_type)
        if self.parameter_list is not None:
            with lock:
                prmtr_child = self.files[filename].root['Parameters' + str(self.parameter_table)][tel_type]

        for tel_id in self.selected_telescopes[tel_type]:
            tel_index = self.telescopes[tel_type].index(tel_id)
            with lock:
                index = self.files[filename].root.Events[nrow][
                    tel_type + '_indices'][tel_index]
            trigger = 0 if index == 0 else 1
            triggers.append(trigger)
            if self.image_channels is not None:
                image = super()._get_image(img_child, tel_type, index, self.parameter_table)
                images.append(image)
            if self.parameter_list is not None:
                parameter_list = []
                for parameter in self.parameter_list:
                    parameter_val = prmtr_child[index][parameter] if index != 0 else np.nan
                    parameter_list.append(parameter_val)
            parameters_lists.append(np.array(parameter_list, dtype=np.float32))
            
            query = "id == {}".format(tel_id)
            super()._append_subarray_info(self.files[filename].root.Array_Information, subarray_info, query)

        example = [np.array(triggers, np.int8)]
        if self.image_channels is not None:
            example.extend([np.stack(images)])
        if self.parameter_list is not None:
            example.extend([np.stack(parameters_lists)])
        example.extend([np.stack(info) for info in subarray_info])
        
        return example


    def __getitem__(self, idx):

        identifiers = self.example_identifiers[idx]

        # Get record for the event
        filename = list(self.files)[identifiers[0]]

        # Load the data and any selected array info
        if self.mode == "mono":
            # Get a single image
            nrow, index, tel_id = identifiers[1:4]
            
            example = []
            if self.image_channels is not None:
                with lock:
                    child = self.files[filename].root['Images']._f_get_child(self.tel_type)
                image = super()._get_image(child, self.tel_type, index, self.parameter_table)
                example.append(image)

            if self.parameter_list is not None:
                with lock:
                    parameters = self.files[filename].root['Parameters' + str(self.parameter_table)][self.tel_type]
                parameter_list = parameters[index][self.parameter_list]
                example.append(np.array(list(parameter_list), dtype=np.float32))
               
            subarray_info = [[] for column in self.subarray_info]
            query = "id == {}".format(tel_id)
            super()._append_subarray_info(self.files[filename].root.Array_Information, subarray_info, query)
            example.extend([np.stack(info) for info in subarray_info])
        elif self.mode == "stereo":
            
            # Get a list of images and/or image parameters and array of binary trigger values
            # for each selected telescope type
            nrow = identifiers[1]
            example = []
            for tel_type in self.selected_telescopes:
                tel_type_example = self._load_tel_type_data(filename, nrow, tel_type)
                example.extend(tel_type_example)
            
        if self.pointing_mode == "subarray":
            with lock:
                events = self.files[filename].root.Events
                example.append(np.array([events[nrow]['array_pointing_alt'], events[nrow]['array_pointing_az']], np.float32))

        # Load event info
        with lock:
            events = self.files[filename].root.Events
            for column in self.event_info:
                dtype = events.cols._f_col(column).dtype
                example.append(np.array(events[nrow][column], dtype=dtype))

        # Preprocess the example
        example = self.processor.process(example)

        return example
<<<<<<< HEAD
=======


    # Convert a possibly-nested sequence to a tuple
    def _totuple(self, a):
        try:
            return tuple(self._totuple(i) for i in a)
        except TypeError:
            return a


    # Return a dictionary of number of examples in the dataset, grouped by
    # the array names listed in the iterable group_by.
    # If example_indices is a list of indices, consider only those examples,
    # otherwise all examples in the reader are considered.
    def num_examples(self, group_by=None, example_indices=None):
        grouping_indices = []
        if group_by is not None:
            for name in group_by:
                for idx, des in enumerate(self.example_description):
                    if des['name'] == name:
                        grouping_indices.append(idx)
        group_nums = {}
        if example_indices is None:
            example_indices = list(range(len(self)))
        for idx in example_indices:
            example = self[idx]
            # Convert to a tuple to get a hashable key
            group = self._totuple(example[idx].tolist() for idx in grouping_indices)
            if group in group_nums:
                group_nums[group] += 1
            else:
                group_nums[group] = 1
        return group_nums
>>>>>>> bc570e39
<|MERGE_RESOLUTION|>--- conflicted
+++ resolved
@@ -65,7 +65,14 @@
     
     def __len__(self):
         return len(self.example_identifiers)
-    
+
+    # Convert a possibly-nested sequence to a tuple
+    def _totuple(self, a):
+        try:
+            return tuple(self._totuple(i) for i in a)
+        except TypeError:
+            return a
+
     # Return a dictionary of number of examples in the dataset, grouped by
     # the array names listed in the iterable group_by.
     # If example_indices is a list of indices, consider only those examples,
@@ -82,16 +89,14 @@
             example_indices = list(range(len(self)))
         for idx in example_indices:
             example = self[idx]
-            # Use tuple() and tolist() to convert list and NumPy array
-            # to hashable keys
-            group = tuple([example[idx].tolist() for idx in grouping_indices])
+            # Convert to a tuple to get a hashable key
+            group = self._totuple(example[idx].tolist() for idx in grouping_indices)
             if group in group_nums:
                 group_nums[group] += 1
             else:
                 group_nums[group] = 1
         return group_nums
-        
-        
+
     def _construct_unprocessed_example_description(self, subarray_table, events_table=None):
         """
         Construct example description (before preprocessing).
@@ -1308,40 +1313,4 @@
         # Preprocess the example
         example = self.processor.process(example)
 
-        return example
-<<<<<<< HEAD
-=======
-
-
-    # Convert a possibly-nested sequence to a tuple
-    def _totuple(self, a):
-        try:
-            return tuple(self._totuple(i) for i in a)
-        except TypeError:
-            return a
-
-
-    # Return a dictionary of number of examples in the dataset, grouped by
-    # the array names listed in the iterable group_by.
-    # If example_indices is a list of indices, consider only those examples,
-    # otherwise all examples in the reader are considered.
-    def num_examples(self, group_by=None, example_indices=None):
-        grouping_indices = []
-        if group_by is not None:
-            for name in group_by:
-                for idx, des in enumerate(self.example_description):
-                    if des['name'] == name:
-                        grouping_indices.append(idx)
-        group_nums = {}
-        if example_indices is None:
-            example_indices = list(range(len(self)))
-        for idx in example_indices:
-            example = self[idx]
-            # Convert to a tuple to get a hashable key
-            group = self._totuple(example[idx].tolist() for idx in grouping_indices)
-            if group in group_nums:
-                group_nums[group] += 1
-            else:
-                group_nums[group] = 1
-        return group_nums
->>>>>>> bc570e39
+        return example