<<<<<<< HEAD
from .image_mapper import *
from .processor import *
from .reader import *
from .transforms import *
=======
'''from .filters import *
from .generate_runlist import *
from .image_mapper import *
from .processor import *
from .reader import *
from .table_definitions import *
from .transforms import *'''
>>>>>>> 6285c9d8

from .version import *

__version__ = get_version(pep440=False)<|MERGE_RESOLUTION|>--- conflicted
+++ resolved
@@ -1,18 +1,7 @@
-<<<<<<< HEAD
 from .image_mapper import *
 from .processor import *
 from .reader import *
 from .transforms import *
-=======
-'''from .filters import *
-from .generate_runlist import *
-from .image_mapper import *
-from .processor import *
-from .reader import *
-from .table_definitions import *
-from .transforms import *'''
->>>>>>> 6285c9d8
-
 from .version import *
 
 __version__ = get_version(pep440=False)