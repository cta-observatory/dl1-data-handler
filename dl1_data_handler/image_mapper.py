--- conflicted
+++ resolved
@@ -6,20 +6,12 @@
 from scipy import spatial
 from scipy.sparse import csr_matrix
 from collections import Counter, namedtuple
-<<<<<<< HEAD
 import tables
-
-from ctapipe.instrument.camera import PixelShape
-from ctapipe.core import TelescopeComponent
-from ctapipe.core.traits import Bool, Int, Unicode
-
 from importlib.resources import files
-=======
 
 from ctapipe.instrument.camera import PixelShape
 from ctapipe.core import TelescopeComponent
 from ctapipe.core.traits import Bool, Int
->>>>>>> a9d2de16
 
 __all__ = [
     "ImageMapper",
@@ -31,10 +23,7 @@
     "RebinMapper",
     "ShiftingMapper",
     "SquareMapper",
-<<<<<<< HEAD
     "HexagonalPatchMapper",
-=======
->>>>>>> a9d2de16
 ]
 
 class ImageMapper(TelescopeComponent):
@@ -70,11 +59,8 @@
         Multiplication factor used for rebinning.
     index_matrix : numpy.ndarray or None
         Matrix used for indexing, initialized to None.
-<<<<<<< HEAD
     cam_neighbor_array : numpy.ndarray or None
         Matrix used for indexing, initialized to None.
-=======
->>>>>>> a9d2de16
 
     Methods
     -------
@@ -143,10 +129,7 @@
 
         # Set the indexed matrix to None
         self.index_matrix = None
-<<<<<<< HEAD
         self.cam_neighbor_array = None
-=======
->>>>>>> a9d2de16
 
     def map_image(self, raw_vector: np.array) -> np.array:
         """
@@ -671,7 +654,6 @@
         return input_grid, output_grid
 
 
-<<<<<<< HEAD
 class HexagonalPatchMapper(ImageMapper):
     """
     HexagonalPatchMapper retrieves the necessary information to perform indexed 
@@ -683,15 +665,6 @@
     It is particularly useful for applications where we are working with waveforms
     with high time dimension.
     """
-    h5_patches_path = Unicode(
-        default_value=None,
-        allow_none=True,
-        help=(
-            "Path to the HDF5 file with trigger patches, neighbors and mapping info. "
-            "If not specified, the default resource file will be used."
-            "For hexagonal convolutions only it computes the neighbor array if not the SiPM cam."
-        )
-    ).tag(config=True)
 
     def __init__(
         self,
@@ -712,12 +685,9 @@
                 f"HexagonalPatchMapper is only available for hexagonal pixel cameras. Pixel type of the selected camera is '{geometry.pix_type}'."
              )
 
-        if self.h5_patches_path is not None:
-            path = self.h5_patches_path
-        else:
-            path = files("dl1_data_handler.ressources").joinpath("sipm_patches.h5")
-            path_fl_neigh = files("dl1_data_handler.ressources").joinpath("CTA_LST_Pixels_info_epsilon_1.csv")
-            path_patch0_fl_neigh = files("dl1_data_handler.ressources").joinpath("flower_neighbors_central_patch.csv")
+        path = files("dl1_data_handler.ressources").joinpath("sipm_patches.h5")
+        path_fl_neigh = files("dl1_data_handler.ressources").joinpath("CTA_LST_Pixels_info_epsilon_1.csv")
+        path_patch0_fl_neigh = files("dl1_data_handler.ressources").joinpath("flower_neighbors_central_patch.csv")
 
         if geometry.name == "UNKNOWN-7987PX":
             with tables.open_file(path, mode="r") as f:
@@ -783,8 +753,6 @@
         return unmapped_im
 
 
-=======
->>>>>>> a9d2de16
 class ShiftingMapper(ImageMapper):
     """
     ShiftingMapper applies a shifting transformation to map images
