--- conflicted
+++ resolved
@@ -361,10 +361,6 @@
             ctapipe container of all event data for a given event.
         """
         event_row = self.file.root.Events.row
-<<<<<<< HEAD
-
-=======
->>>>>>> 1db67f25
         event_row['event_id'] = event_container.index.event_id
         event_row['obs_id'] = event_container.index.obs_id
 
@@ -805,26 +801,17 @@
             # Write all file-level data if not present
             # Or compare to existing data if already in file
             example_event = next(event_source._generator())
-<<<<<<< HEAD
+
             subarray = event_source.subarray
             if filetype == "simtel":
                 calibrator = calib.camera.calibrator.CameraCalibrator(subarray=subarray)
-=======
-
-            subarray = event_source.subarray
-            calibrator = calib.camera.calibrator.CameraCalibrator(subarray=subarray)
->>>>>>> 1db67f25
             mcheader = example_event.mcheader
             data_dumper.prepare_file(filename, subarray, mcheader)
 
             # Write all events sequentially
             for event in event_source:
-<<<<<<< HEAD
                 if filetype == "simtel":
                         calibrator(event)
-=======
-                calibrator(event)
->>>>>>> 1db67f25
                 if (self.preselection_cut_function is not None and not
                         self.preselection_cut_function(event)):
                     continue
@@ -903,4 +890,4 @@
                         temp = io.DataContainer()
                         event_source.fill_mc_information(temp, mc_event)
                         mcheader = temp.mcheader
-                        data_dumper.prepare_file(filename, subarray, mcheader)
+                        data_dumper.prepare_file(filename, subarray, mcheader)