"""
Get version identification from git.


The update_release_version() function writes the current version to the
VERSION file. This function should be called before packaging a release version.

Use the get_version() function to get the version string, including the latest
commit,  from git.
If git is not available the VERSION file will be read.

Heres an example of such a version string:

    v0.2.0.post58+git57440dc


This script was taken from here:
https://github.com/cta-observatory/ctapipe/blob/master/ctapipe/version.py

but the original code comes from here:
https://github.com/aebrahim/python-git-version

Combining ideas from
http://blogs.nopcode.org/brainstorm/2013/05/20/pragmatic-python-versioning-via-setuptools-and-git-tags/
and Python Versioneer
https://github.com/warner/python-versioneer
but being much more lightwheight

"""
<<<<<<< HEAD
import subprocess
=======
from subprocess import check_output, CalledProcessError
>>>>>>> 75d64c41
from os import path, name, devnull, environ, listdir
from ast import literal_eval

__all__ = ("get_version", "get_version_pypi")

CURRENT_DIRECTORY = path.dirname(path.abspath(__file__))
VERSION_FILE = path.join(CURRENT_DIRECTORY, "_version_cache.py")

GIT_COMMAND = "git"

if name == "nt":

    def find_git_on_windows():
        """find the path to the git executable on windows"""
        # first see if git is in the path
        try:
            subprocess.check_output(["where", "/Q", "git"])
            # if this command succeeded, git is in the path
            return "git"
        # catch the exception thrown if git was not found
        except subprocess.CalledProcessError:
            pass
        # There are several locations git.exe may be hiding
        possible_locations = []
        # look in program files for msysgit
        if "PROGRAMFILES(X86)" in environ:
            possible_locations.append(
                "%s/Git/cmd/git.exe" % environ["PROGRAMFILES(X86)"]
            )
        if "PROGRAMFILES" in environ:
            possible_locations.append("%s/Git/cmd/git.exe" % environ["PROGRAMFILES"])
        # look for the github version of git
        if "LOCALAPPDATA" in environ:
            github_dir = "%s/GitHub" % environ["LOCALAPPDATA"]
            if path.isdir(github_dir):
                for subdir in listdir(github_dir):
                    if not subdir.startswith("PortableGit"):
                        continue
                    possible_locations.append(
                        "%s/%s/bin/git.exe" % (github_dir, subdir)
                    )
        for possible_location in possible_locations:
            if path.isfile(possible_location):
                return possible_location
        # git was not found
        return "git"

    GIT_COMMAND = find_git_on_windows()


<<<<<<< HEAD
def get_git_describe_version():
    """return the string output of git desribe"""
    try:
        repo_url = "https://github.com/cta-observatory/dl1-data-handler/"
        output_lines = subprocess.check_output(
            [
                "git",
                "ls-remote",
                "--tags",
                "--refs",
                "--sort=version:refname",
                repo_url,
            ],
            encoding="utf-8",
        ).splitlines() #nosec
        last_line_ref = output_lines[-1].rpartition("/")[-1]
        return (last_line_ref)

    except (OSError, subprocess.CalledProcessError):
=======
def get_git_describe_version(abbrev=7):
    """return the string output of git desribe"""
    try:
        with open(devnull, "w") as fnull:
            arguments = [GIT_COMMAND, "describe", "--tags", "--abbrev=%d" % abbrev]
            return (
                check_output(arguments, cwd=CURRENT_DIRECTORY, stderr=fnull)
                .decode("ascii")
                .strip()
            )
    except (OSError, CalledProcessError):
>>>>>>> 75d64c41
        return None


def format_git_describe(git_str, pep440=False):
    """format the result of calling 'git describe' as a python version"""

    if "-" not in git_str:  # currently at a tag
        formatted_str = git_str
    else:
        # formatted as version-N-githash
        # want to convert to version.postN-githash
        git_str = git_str.replace("-", ".post", 1)
        if pep440:  # does not allow git hash afterwards
            formatted_str = git_str.split("-")[0]
        else:
            formatted_str = git_str.replace("-g", "+git")

    # need to remove the "v" to have a proper python version
    if formatted_str.startswith("v"):
        formatted_str = formatted_str[1:]

    return formatted_str


def read_release_version():
    """Read version information from VERSION file"""
    if not path.exists(VERSION_FILE):
        return "unknown"
    with open(VERSION_FILE) as f:
        return literal_eval(f.read().replace("version=", "", 1))


def update_release_version(pep440=False):
    """Release versions are stored in a file called VERSION.
    This method updates the version stored in the file.
    This function should be called when creating new releases.
    It is called by setup.py when building a package.


    pep440: bool
        When True, this function returns a version string suitable for
        a release as defined by PEP 440. When False, the githash (if
        available) will be appended to the version string.

    """
    version = get_version(pep440=pep440)
    with open(VERSION_FILE, "w") as outfile:
        outfile.write(f"version='{version}'")
        outfile.write("\n")


def get_version(pep440=False):
    """Tracks the version number.

    pep440: bool
        When True, this function returns a version string suitable for
        a release as defined by PEP 440. When False, the githash (if
        available) will be appended to the version string.

    The file VERSION holds the version information. If this is not a git
    repository, then it is reasonable to assume that the version is not
    being incremented and the version returned will be the release version as
    read from the file.

    However, if the script is located within an active git repository,
    git-describe is used to get the version information.

    The file VERSION will need to be changed manually.
    """

    raw_git_version = get_git_describe_version()
    if not raw_git_version:  # not a git repository
        return read_release_version()

    git_version = format_git_describe(raw_git_version, pep440=pep440)

    return git_version


def get_version_pypi(abbrev=4):
    version = get_version(abbrev)

    # return the pure git version
    return version.split("+")[0]


if __name__ == "__main__":
    print(get_version())
<|MERGE_RESOLUTION|>--- conflicted
+++ resolved
@@ -1,205 +1,187 @@
-"""
-Get version identification from git.
-
-
-The update_release_version() function writes the current version to the
-VERSION file. This function should be called before packaging a release version.
-
-Use the get_version() function to get the version string, including the latest
-commit,  from git.
-If git is not available the VERSION file will be read.
-
-Heres an example of such a version string:
-
-    v0.2.0.post58+git57440dc
-
-
-This script was taken from here:
-https://github.com/cta-observatory/ctapipe/blob/master/ctapipe/version.py
-
-but the original code comes from here:
-https://github.com/aebrahim/python-git-version
-
-Combining ideas from
-http://blogs.nopcode.org/brainstorm/2013/05/20/pragmatic-python-versioning-via-setuptools-and-git-tags/
-and Python Versioneer
-https://github.com/warner/python-versioneer
-but being much more lightwheight
-
-"""
-<<<<<<< HEAD
-import subprocess
-=======
-from subprocess import check_output, CalledProcessError
->>>>>>> 75d64c41
-from os import path, name, devnull, environ, listdir
-from ast import literal_eval
-
-__all__ = ("get_version", "get_version_pypi")
-
-CURRENT_DIRECTORY = path.dirname(path.abspath(__file__))
-VERSION_FILE = path.join(CURRENT_DIRECTORY, "_version_cache.py")
-
-GIT_COMMAND = "git"
-
-if name == "nt":
-
-    def find_git_on_windows():
-        """find the path to the git executable on windows"""
-        # first see if git is in the path
-        try:
-            subprocess.check_output(["where", "/Q", "git"])
-            # if this command succeeded, git is in the path
-            return "git"
-        # catch the exception thrown if git was not found
-        except subprocess.CalledProcessError:
-            pass
-        # There are several locations git.exe may be hiding
-        possible_locations = []
-        # look in program files for msysgit
-        if "PROGRAMFILES(X86)" in environ:
-            possible_locations.append(
-                "%s/Git/cmd/git.exe" % environ["PROGRAMFILES(X86)"]
-            )
-        if "PROGRAMFILES" in environ:
-            possible_locations.append("%s/Git/cmd/git.exe" % environ["PROGRAMFILES"])
-        # look for the github version of git
-        if "LOCALAPPDATA" in environ:
-            github_dir = "%s/GitHub" % environ["LOCALAPPDATA"]
-            if path.isdir(github_dir):
-                for subdir in listdir(github_dir):
-                    if not subdir.startswith("PortableGit"):
-                        continue
-                    possible_locations.append(
-                        "%s/%s/bin/git.exe" % (github_dir, subdir)
-                    )
-        for possible_location in possible_locations:
-            if path.isfile(possible_location):
-                return possible_location
-        # git was not found
-        return "git"
-
-    GIT_COMMAND = find_git_on_windows()
-
-
-<<<<<<< HEAD
-def get_git_describe_version():
-    """return the string output of git desribe"""
-    try:
-        repo_url = "https://github.com/cta-observatory/dl1-data-handler/"
-        output_lines = subprocess.check_output(
-            [
-                "git",
-                "ls-remote",
-                "--tags",
-                "--refs",
-                "--sort=version:refname",
-                repo_url,
-            ],
-            encoding="utf-8",
-        ).splitlines() #nosec
-        last_line_ref = output_lines[-1].rpartition("/")[-1]
-        return (last_line_ref)
-
-    except (OSError, subprocess.CalledProcessError):
-=======
-def get_git_describe_version(abbrev=7):
-    """return the string output of git desribe"""
-    try:
-        with open(devnull, "w") as fnull:
-            arguments = [GIT_COMMAND, "describe", "--tags", "--abbrev=%d" % abbrev]
-            return (
-                check_output(arguments, cwd=CURRENT_DIRECTORY, stderr=fnull)
-                .decode("ascii")
-                .strip()
-            )
-    except (OSError, CalledProcessError):
->>>>>>> 75d64c41
-        return None
-
-
-def format_git_describe(git_str, pep440=False):
-    """format the result of calling 'git describe' as a python version"""
-
-    if "-" not in git_str:  # currently at a tag
-        formatted_str = git_str
-    else:
-        # formatted as version-N-githash
-        # want to convert to version.postN-githash
-        git_str = git_str.replace("-", ".post", 1)
-        if pep440:  # does not allow git hash afterwards
-            formatted_str = git_str.split("-")[0]
-        else:
-            formatted_str = git_str.replace("-g", "+git")
-
-    # need to remove the "v" to have a proper python version
-    if formatted_str.startswith("v"):
-        formatted_str = formatted_str[1:]
-
-    return formatted_str
-
-
-def read_release_version():
-    """Read version information from VERSION file"""
-    if not path.exists(VERSION_FILE):
-        return "unknown"
-    with open(VERSION_FILE) as f:
-        return literal_eval(f.read().replace("version=", "", 1))
-
-
-def update_release_version(pep440=False):
-    """Release versions are stored in a file called VERSION.
-    This method updates the version stored in the file.
-    This function should be called when creating new releases.
-    It is called by setup.py when building a package.
-
-
-    pep440: bool
-        When True, this function returns a version string suitable for
-        a release as defined by PEP 440. When False, the githash (if
-        available) will be appended to the version string.
-
-    """
-    version = get_version(pep440=pep440)
-    with open(VERSION_FILE, "w") as outfile:
-        outfile.write(f"version='{version}'")
-        outfile.write("\n")
-
-
-def get_version(pep440=False):
-    """Tracks the version number.
-
-    pep440: bool
-        When True, this function returns a version string suitable for
-        a release as defined by PEP 440. When False, the githash (if
-        available) will be appended to the version string.
-
-    The file VERSION holds the version information. If this is not a git
-    repository, then it is reasonable to assume that the version is not
-    being incremented and the version returned will be the release version as
-    read from the file.
-
-    However, if the script is located within an active git repository,
-    git-describe is used to get the version information.
-
-    The file VERSION will need to be changed manually.
-    """
-
-    raw_git_version = get_git_describe_version()
-    if not raw_git_version:  # not a git repository
-        return read_release_version()
-
-    git_version = format_git_describe(raw_git_version, pep440=pep440)
-
-    return git_version
-
-
-def get_version_pypi(abbrev=4):
-    version = get_version(abbrev)
-
-    # return the pure git version
-    return version.split("+")[0]
-
-
-if __name__ == "__main__":
-    print(get_version())
+"""
+Get version identification from git.
+
+
+The update_release_version() function writes the current version to the
+VERSION file. This function should be called before packaging a release version.
+
+Use the get_version() function to get the version string, including the latest
+commit,  from git.
+If git is not available the VERSION file will be read.
+
+Heres an example of such a version string:
+
+    v0.2.0.post58+git57440dc
+
+
+This script was taken from here:
+https://github.com/cta-observatory/ctapipe/blob/master/ctapipe/version.py
+
+but the original code comes from here:
+https://github.com/aebrahim/python-git-version
+
+Combining ideas from
+http://blogs.nopcode.org/brainstorm/2013/05/20/pragmatic-python-versioning-via-setuptools-and-git-tags/
+and Python Versioneer
+https://github.com/warner/python-versioneer
+but being much more lightwheight
+
+"""
+import subprocess
+from os import path, name, devnull, environ, listdir
+from ast import literal_eval
+
+__all__ = ("get_version", "get_version_pypi")
+
+CURRENT_DIRECTORY = path.dirname(path.abspath(__file__))
+VERSION_FILE = path.join(CURRENT_DIRECTORY, "_version_cache.py")
+
+GIT_COMMAND = "git"
+
+if name == "nt":
+
+    def find_git_on_windows():
+        """find the path to the git executable on windows"""
+        # first see if git is in the path
+        try:
+            subprocess.check_output(["where", "/Q", "git"])
+            # if this command succeeded, git is in the path
+            return "git"
+        # catch the exception thrown if git was not found
+        except subprocess.CalledProcessError:
+            pass
+        # There are several locations git.exe may be hiding
+        possible_locations = []
+        # look in program files for msysgit
+        if "PROGRAMFILES(X86)" in environ:
+            possible_locations.append(
+                "%s/Git/cmd/git.exe" % environ["PROGRAMFILES(X86)"]
+            )
+        if "PROGRAMFILES" in environ:
+            possible_locations.append("%s/Git/cmd/git.exe" % environ["PROGRAMFILES"])
+        # look for the github version of git
+        if "LOCALAPPDATA" in environ:
+            github_dir = "%s/GitHub" % environ["LOCALAPPDATA"]
+            if path.isdir(github_dir):
+                for subdir in listdir(github_dir):
+                    if not subdir.startswith("PortableGit"):
+                        continue
+                    possible_locations.append(
+                        "%s/%s/bin/git.exe" % (github_dir, subdir)
+                    )
+        for possible_location in possible_locations:
+            if path.isfile(possible_location):
+                return possible_location
+        # git was not found
+        return "git"
+
+    GIT_COMMAND = find_git_on_windows()
+
+
+def get_git_describe_version():
+    """return the string output of git describe"""
+    try:
+        repo_url = "https://github.com/cta-observatory/dl1-data-handler/"
+        output_lines = subprocess.check_output(
+            [
+                "git",
+                "ls-remote",
+                "--tags",
+                "--refs",
+                "--sort=version:refname",
+                repo_url,
+            ],
+            encoding="utf-8",
+        ).splitlines() #nosec
+        last_line_ref = output_lines[-1].rpartition("/")[-1]
+        return (last_line_ref)
+
+    except (OSError, subprocess.CalledProcessError):
+        return None
+
+
+def format_git_describe(git_str, pep440=False):
+    """format the result of calling 'git describe' as a python version"""
+
+    if "-" not in git_str:  # currently at a tag
+        formatted_str = git_str
+    else:
+        # formatted as version-N-githash
+        # want to convert to version.postN-githash
+        git_str = git_str.replace("-", ".post", 1)
+        if pep440:  # does not allow git hash afterwards
+            formatted_str = git_str.split("-")[0]
+        else:
+            formatted_str = git_str.replace("-g", "+git")
+
+    # need to remove the "v" to have a proper python version
+    if formatted_str.startswith("v"):
+        formatted_str = formatted_str[1:]
+
+    return formatted_str
+
+
+def read_release_version():
+    """Read version information from VERSION file"""
+    if not path.exists(VERSION_FILE):
+        return "unknown"
+    with open(VERSION_FILE) as f:
+        return literal_eval(f.read().replace("version=", "", 1))
+
+
+def update_release_version(pep440=False):
+    """Release versions are stored in a file called VERSION.
+    This method updates the version stored in the file.
+    This function should be called when creating new releases.
+    It is called by setup.py when building a package.
+
+
+    pep440: bool
+        When True, this function returns a version string suitable for
+        a release as defined by PEP 440. When False, the githash (if
+        available) will be appended to the version string.
+
+    """
+    version = get_version(pep440=pep440)
+    with open(VERSION_FILE, "w") as outfile:
+        outfile.write(f"version='{version}'")
+        outfile.write("\n")
+
+
+def get_version(pep440=False):
+    """Tracks the version number.
+
+    pep440: bool
+        When True, this function returns a version string suitable for
+        a release as defined by PEP 440. When False, the githash (if
+        available) will be appended to the version string.
+
+    The file VERSION holds the version information. If this is not a git
+    repository, then it is reasonable to assume that the version is not
+    being incremented and the version returned will be the release version as
+    read from the file.
+
+    However, if the script is located within an active git repository,
+    git-describe is used to get the version information.
+
+    The file VERSION will need to be changed manually.
+    """
+
+    raw_git_version = get_git_describe_version()
+    if not raw_git_version:  # not a git repository
+        return read_release_version()
+
+    git_version = format_git_describe(raw_git_version, pep440=pep440)
+
+    return git_version
+
+
+def get_version_pypi(abbrev=4):
+    version = get_version(abbrev)
+
+    # return the pure git version
+    return version.split("+")[0]
+
+
+if __name__ == "__main__":
+    print(get_version())