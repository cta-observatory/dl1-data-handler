from setuptools import setup, find_packages
from os import path
from dl1_data_handler.version import *

here = path.abspath(path.dirname(__file__))

with open(path.join(here, "README.rst"), encoding="utf-8") as f:
    long_description = f.read()

setup(
    name="dl1_data_handler",
    version=get_version_pypi(),
    author="DL1DH Team",
    author_email="d.nieto@ucm.es",
    description="dl1 HDF5 data writer + reader + processor",
    long_description=long_description,
    long_description_content_type="text/x-rst",
    url="http://github.com/cta-observatory/dl1-data-handler",
    license="MIT",
    packages=["dl1_data_handler"],
    install_requires=[
        "numpy>=1.20",
        "scipy>=1.11",
        "astropy",
<<<<<<< HEAD
        "ctapipe==0.20",
=======
        "ctapipe>=0.19",
>>>>>>> b8d82312
        "traitlets>=5.0",
        "jupyter",
        "pandas",
        "pytest-cov",
        "tables>=3.7",
    ],
    entry_points={
        "console_scripts": [
            "dl1dh-generate_runlist=dl1_data_handler.generate_runlist:main",
            "dl1dh-write_data=dl1_data_handler.write_data:main",
        ]
    },
    dependency_links=[],
    zip_safe=True,
)<|MERGE_RESOLUTION|>--- conflicted
+++ resolved
@@ -22,11 +22,7 @@
         "numpy>=1.20",
         "scipy>=1.11",
         "astropy",
-<<<<<<< HEAD
         "ctapipe==0.20",
-=======
-        "ctapipe>=0.19",
->>>>>>> b8d82312
         "traitlets>=5.0",
         "jupyter",
         "pandas",
