--- conflicted
+++ resolved
@@ -20,15 +20,6 @@
 import row_types
 
 logger = logging.getLogger(__name__)
-
-<<<<<<< HEAD
-=======
-class ImageExtractor:
-
-    TEL_TYPE = dict(LST=51940, MSTF=29680, MSTN=28224, MSTS=63282, SST1=7258, SSTA=5091, SSTC=4676)
-    NUM_PIXELS = {'LST':1855,'MSTF':1855, 'MSTN':1764,'MSTS':11328,'SST1':1296, 'SSTA':2368, 'SSTC':2048}
-    IMAGE_SHAPE = {'SCT':(120,120)}
->>>>>>> 80e0cf8c
 
 class ImageExtractor:
     """Class to handle reading in simtel files and writing to HDF5.
@@ -68,7 +59,7 @@
                  ED_cuts_dict=None,
                  storage_mode='tel_type',
                  tel_type_list=['SCT'],
-                 img_mode='array',
+                 img_mode='2D',
                  img_channels=1,
                  include_timing=False,
                  img_scale_factors={'SCT':1},
@@ -96,7 +87,7 @@
                 raise ValueError('Invalid telescope type: {}.'.format(tel_type))
         self.tel_type_list = tel_type_list
 
-        if img_mode in ['vector','array']:
+        if img_mode in ['1D','2D']:
             self.img_mode = img_mode
         else:
             raise ValueError('Invalid img_mode: {}.'.format(img_mode))
@@ -151,44 +142,12 @@
 
         dict_to_tel_type = {value: tel_type for tel_type, value in TEL_TYPES.items()}
 
-<<<<<<< HEAD
         for event in source_temp:
             for tel_id in sorted(event.inst.telescope_ids):
                 if round(event.inst.num_pixels[tel_id]*event.inst.optical_foclen[tel_id].value) in dict_to_tel_type:
                     tel_type = dict_to_tel_type[round(event.inst.num_pixels[tel_id]*event.inst.optical_foclen[tel_id].value)] 
                     all_tels[tel_type].append(tel_id)
-=======
-    def select_telescopes(self,data_file):
-            
-        logger.info("Getting telescope types...")
-
-        #collect telescope lists 
-        source_temp = hessio_event_source(data_file,max_events=1)
-
-        all_tels = {'LST': [], 'MSTF': [], 'MSTN': [], 'MSTS': [], 'SST1': [], 'SSTA': [], 'SSTC': []}
-
-        for event in source_temp:
-            for tel_id in event.inst.telescope_ids:
-                if round(event.inst.num_pixels[tel_id]*event.inst.optical_foclen[tel_id].value) == self.TEL_TYPE['LST']:
-                    all_tels['LST'].append(tel_id)
-                elif round(event.inst.num_pixels[tel_id]*event.inst.optical_foclen[tel_id].value) == self.TEL_TYPE['MSTF']:
-                    all_tels['MSTF'].append(tel_id)
-                elif round(event.inst.num_pixels[tel_id] * event.inst.optical_foclen[tel_id].value) == self.TEL_TYPE['MSTN']:
-                    all_tels['MSTN'].append(tel_id)
-                elif round(event.inst.num_pixels[tel_id] * event.inst.optical_foclen[tel_id].value) == self.TEL_TYPE['MSTS']:
-                    all_tels['MSTS'].append(tel_id)
-                elif round(event.inst.num_pixels[tel_id] * event.inst.optical_foclen[tel_id].value) == self.TEL_TYPE['SST1']:
-                    all_tels['SST1'].append(tel_id)
-                elif round(event.inst.num_pixels[tel_id] * event.inst.optical_foclen[tel_id].value) == self.TEL_TYPE['SSTA']:
-                    all_tels['SSTA'].append(tel_id)
-                elif round(event.inst.num_pixels[tel_id] * event.inst.optical_foclen[tel_id].value) == self.TEL_TYPE['SSTC']:
-                    all_tels['SSTC'].append(tel_id)
->>>>>>> 80e0cf8c
-                else:
-                    logger.error("Telescope type not implemented.")
-                    raise ValueError("Telescope type not implemented ({}).".format(event.inst.num_pixels[tel_id]*event.inst.optical_foclen[tel_id].value))
-
-<<<<<<< HEAD
+
         # select telescopes by type
         logger.info("Selected telescope types: [")
         for tel_type in self.tel_type_list:
@@ -196,36 +155,6 @@
         logger.info("]")
        
         selected_tels = {tel_type: all_tels[tel_type] for tel_type in self.tel_type_list}
-=======
-        #select telescopes by type
-        logger.info("Telescope Mode: {}".format(str(self.tel_type_mode)))
-        if self.tel_type_mode == 'ALL':
-            selected_tel_types = np.sort(np.array([k for k, v in all_tels.items()]))
-        else:
-            selected_tel_types = np.sort(np.array(self.tel_type_mode.split('+')))
-        logger.debug("Selected telescopes: {}".format(selected_tel_types))
-
-        # check if all telescope types from user are supported
-        for tel in selected_tel_types:
-            try:
-                self.TEL_TYPE[tel]
-            except:
-                logger.error('Telescope type {} not supported.'.format(tel))
-                raise ValueError('Telescope type {} not supported.'.format(tel))
-            if self.TEL_TYPE[tel] is not self.TEL_TYPE['MSTS'] and self.format_mode is '2d':
-                logger.error('Telescope type {} not supported for 2d-array storage.'.format(tel))
-                raise ValueError('Telescope type {} not supported for 2d-array storage.'.format(tel))
-
-        #check if there are duplicated telescope types from user
-        duplicated_tel_types = selected_tel_types[:-1][selected_tel_types[1:] == selected_tel_types[:-1]]
-        if duplicated_tel_types.size > 0:
-            logger.error('Telescope type duplicated: {}'.format(duplicated_tel_types[0]))
-            raise ValueError('Telescope type duplicated: {}'.format(duplicated_tel_types[0]))
-
-        selected_tels = {key:all_tels[key] for key in selected_tel_types}
-
-        num_tel = 0
->>>>>>> 80e0cf8c
 
         total_num_tel_selected = 0
         for tel_type in all_tels:
@@ -243,17 +172,7 @@
     def process_data(self, data_file, max_events):
         """Main method to read a simtel.gz data file, process the event data,
         and write it to a formatted HDF5 data file.
-
-<<<<<<< HEAD
         """
-=======
-        logger.info("Mode: {}".format(self.mode))
-        logger.info("File storage mode: {}".format(self.storage_mode))
-        logger.info("Image scale factors: {}".format(self.img_scale_factors))
-        logger.info("Image array type: {}".format(self.img_dtype))
-        logger.info("Image dim order: {}".format(self.img_dim_order))
->>>>>>> 80e0cf8c
-
         logger.info("Preparing HDF5 file structure...")
 
         f = tables.open_file(self.output_path, mode="a", title="Output File")
@@ -276,96 +195,18 @@
                         tel_row["tel_y"] = event.inst.tel_pos[tel_id].value[1]
                         tel_row["tel_z"] = event.inst.tel_pos[tel_id].value[2]
                         tel_row["tel_type"] = tel_type
-<<<<<<< HEAD
-                        tel_row["run_array_direction"] = \
-                            event.mcheader.run_array_direction
-=======
                         tel_row["run_array_direction"] = event.mcheader.run_array_direction
->>>>>>> 80e0cf8c
                         tel_row["optical_foclen"] = event.inst.optical_foclen[tel_id].value
                         tel_row["num_pixels"] = event.inst.num_pixels[tel_id]
                         tel_row.append()
 
-<<<<<<< HEAD
+
         #create event table
         if not f.__contains__('/Events'):
             table = f.create_table(f.root, 'Events',
                                    row_types.Event,
                                    "Table of Event metadata")
-=======
-        #create event table + tel arrays in each group
-        for group in groups:
-            if not group.__contains__('Events'):
-                table = f.create_table(group, 'Events', row_descriptors.Event, "Table of Events") 
-                descr = table.description._v_colobjects
-                descr2 = descr.copy()
-
-                if self.mode == 'energy_recon':
-                    descr2['energy_reconstruction_bin_label'] = UInt8Col()
-
-                if self.storage_mode == 'all':
-                    descr2["trig_list"] = UInt8Col(shape=(num_tel)) 
-                elif self.storage_mode == 'mapped':
-                    descr2["tel_map"] = Int32Col(shape=(num_tel))
-        
-                for tel_type in selected_tels.keys():
-                    if tel_type == 'SST1':
-                        if self.format_mode == '2d':
-                            img_width = self.IMAGE_SHAPE['SST1'][0] * self.img_scale_factors['SST1']
-                            img_length = self.IMAGE_SHAPE['SST1'][1] * self.img_scale_factors['SST1']
-                        num_pixels = self.NUM_PIXELS['SST1']
-                    elif tel_type == 'SSTA':
-                        if self.format_mode == '2d':
-                            img_width = self.IMAGE_SHAPE['SSTA'][0]*self.img_scale_factors['SSTA']
-                            img_length = self.IMAGE_SHAPE['SSTA'][1]*self.img_scale_factors['SSTA']
-                        num_pixels = self.NUM_PIXELS['SSTA']
-                    elif tel_type == 'SSTC':
-                        if self.format_mode == '2d':
-                            img_width = self.IMAGE_SHAPE['SSTC'][0]*self.img_scale_factors['SSTC']
-                            img_length = self.IMAGE_SHAPE['SSTC'][1]*self.img_scale_factors['SSTC']
-                        num_pixels = self.NUM_PIXELS['SSTC']
-                    elif tel_type == 'MSTF':
-                        if self.format_mode == '2d':
-                            img_width = self.IMAGE_SHAPE['MSTF'][0] * self.img_scale_factors['MSTF']
-                            img_length = self.IMAGE_SHAPE['MSTF'][1] * self.img_scale_factors['MSTF']
-                        num_pixels = self.NUM_PIXELS['MSTF']
-                    elif tel_type == 'MSTN':
-                        if self.format_mode == '2d':
-                            img_width = self.IMAGE_SHAPE['MSTN'][0] * self.img_scale_factors['MSTN']
-                            img_length = self.IMAGE_SHAPE['MSTN'][1] * self.img_scale_factors['MSTN']
-                        num_pixels = self.NUM_PIXELS['MSTN']
-                    elif tel_type == 'MSTS':
-                        if self.format_mode == '2d':
-                            img_width = self.IMAGE_SHAPE['MSTS'][0]*self.img_scale_factors['MSTS']
-                            img_length = self.IMAGE_SHAPE['MSTS'][1]*self.img_scale_factors['MSTS']
-                        num_pixels = self.NUM_PIXELS['MSTS']
-                    elif tel_type == 'LST':
-                        if self.format_mode == '2d':
-                            img_width = self.IMAGE_SHAPE['LST'][0]*self.img_scale_factors['LST']
-                            img_length = self.IMAGE_SHAPE['LST'][1]*self.img_scale_factors['LST']
-                        num_pixels = self.NUM_PIXELS['LST']
-
-                    #for all storage, add columns to event table for each telescope
-                    for tel_id in selected_tels[tel_type]:
-                        if self.storage_mode == 'all':
-                            if self.format_mode == '2d':
-                                descr2["T" + str(tel_id)] = UInt16Col(shape=(img_width, img_length, self.img_channels))
-                            elif self.format_mode == '1d':
-                                descr2["T" + str(tel_id)] = UInt16Col(shape=(num_pixels,self.img_channels))
-                        elif self.storage_mode == 'mapped':
-                            if not group.__contains__('T'+str(tel_id)):
-                                if self.format_mode == '2d':
-                                    array = f.create_earray(group, 'T' + str(tel_id), Int16Atom(), (0, img_width, img_length, self.img_channels))
-                                elif self.format_mode == '1d':
-                                    array = f.create_earray(group, 'T' + str(tel_id), Int16Atom(), (0, num_pixels, self.img_channels))
-
-
-                table2 = f.create_table(group, 'temp', descr2, "Table of Events")
-                table.attrs._f_copy(table2)
-                table.remove()
-                table2.move(group, 'Events')
->>>>>>> 80e0cf8c
-            
+           
             descr = table.description._v_colobjects
             descr2 = descr.copy()
 
@@ -382,7 +223,7 @@
 
         #create image arrays
         for tel_type in selected_tels:
-            if self.img_mode == 'array':
+            if self.img_mode == '2D':
                 img_width = self.IMAGE_SHAPES[tel_type][0]*self.img_scale_factors[tel_type]
                 img_length = self.IMAGE_SHAPES[tel_type][1]*self.img_scale_factors[tel_type]
     
@@ -390,7 +231,7 @@
                     array_shape = (0,self.img_channels,img_width,img_length)
                 elif self.img_dim_order == 'channels_last':
                     array_shape = (0,img_width,img_length,self.img_channels)
-            elif self.img_mode == 'vector':
+            elif self.img_mode == '1D':
                 if self.img_dim_order == 'channels_first':
                     array_shape = (0,self.img_channels,self.TEL_NUM_PIXELS[tel_type])
                 elif self.img_dim_order == 'channels_last':
@@ -415,7 +256,7 @@
         logger.info("Processing events...")
 
         event_count = 0
-        passing_event_count = 0
+        passing_count = 0
 
         source = hessio_event_source(data_file,allowed_tels=[j for i in selected_tels for j in selected_tels[i]],max_events=max_events)
 
@@ -427,7 +268,7 @@
                     logger.warning('Warning: Both ED_cuts_dict and cuts dictionary found. Using cuts dictionary instead.')
 
                 if test_cuts(event,cuts_dict):
-                    passing_event_count += 1
+                    passing_count += 1
                 else:
                     continue
             else:
@@ -435,7 +276,7 @@
                     if (event.r0.run_id, event.r0.event_id) in self.ED_cuts_dict:
                         bin_number, reconstructed_energy = self.ED_cuts_dict[
                             (event.r0.run_id, event.r0.event_id)]
-                        passing_event_count += 1
+                        passing_count += 1
                     else:
                         continue
      
@@ -463,9 +304,9 @@
                         else:
                             peaks_vector = None
 
-                        if self.img_mode == 'array':
+                        if self.img_mode == '2D':
                             image = self.trace_converter.convert_SCT(pixel_vector, peaks_vector)
-                        elif self.img_mode == 'vector':
+                        elif self.img_mode == '1D':
                             if self.img_dim_order == 'channels_first':
                                 image = np.stack([pixel_vector,peaks_vector],axis=0)
                             elif self.img_dim_order == 'channels_last':
@@ -502,16 +343,11 @@
             event_row.append()
             table.flush()
 
-<<<<<<< HEAD
         f.close()
 
         logger.info("{} events read in file".format(event_count))
-        logger.info("{} events passed cuts/written to file".format(passing_event_count))
-=======
-        logger.info("{} events processed".format(event_count))
-        if self.bins_cuts_dict is not None:
+        if self.cuts_dict or self.ED_cuts_dict:
             logger.info("{} events passed cuts/written to file".format(passing_count))
->>>>>>> 80e0cf8c
         logger.info("Done!")
 
     def set_cuts(self,cuts_dict):
